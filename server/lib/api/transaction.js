--- conflicted
+++ resolved
@@ -82,18 +82,11 @@
     const rangeEnd   = rangeStart + MAX_TXS;
     // get txs for blockhash, start with best height to calc confirmations
     if (req.query.block) {
-<<<<<<< HEAD
       if (!util.isBlockHash(req.query.block)) {
         return res.status(400).send({
           error: 'Invalid block hash',
         });
-      }
-
-      db.blocks.getBestHeight(
-        (err, blockHeight) => {
-          if (err) {
-            logger.log('err', err);
-=======
+      }      
       const height = db.blocks.bestHeight();
       // Get Bcoin data
       return request(`${API_URL}/block/${req.query.block}`,
@@ -110,7 +103,6 @@
           } catch (e) {
             logger.log('error',
               `${e}`);
->>>>>>> d148b5ec
             return res.status(404).send();
           }
 
