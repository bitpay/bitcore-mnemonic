/* Sticky footer styles
-------------------------------------------------- */

html,
body {
  height: 100%;
  /* The html and body elements cannot have any padding or margin. */
}

/* Wrapper for page content to push down footer */
#wrap {
  min-height: 100%;
  height: auto;
  /* Negative indent footer by its height */
  margin: 0 auto -60px;
  /* Pad bottom by footer height */
  padding: 0 0 60px;
}

/* Set the fixed height of the footer here */
#footer {
  height: 60px;
  background-color: #f5f5f5;
}


/* Custom page CSS
-------------------------------------------------- */
/* Not required for template or sticky footer method. */

#wrap > .container {
  padding: 60px 15px 0;
}
.container .text-muted {
  margin: 20px 0;
}

#footer > .container {
  padding-left: 15px;
  padding-right: 15px;
}

.code {
  font-size: 80%;
}

.address {
  font-size: 10px;
}

<<<<<<< HEAD


/* Animations */
.fader.ng-enter {
  transition: opacity 1s;
  opacity: 0;
}

.fader.ng-enter-active {
  opacity: 1;
}
=======
#search { width: 400px; }
>>>>>>> 3da22545
<|MERGE_RESOLUTION|>--- conflicted
+++ resolved
@@ -48,10 +48,11 @@
   font-size: 10px;
 }
 
-<<<<<<< HEAD
+#search { width: 400px; }
 
 
-/* Animations */
+
+/*Animations*/
 .fader.ng-enter {
   transition: opacity 1s;
   opacity: 0;
@@ -59,7 +60,4 @@
 
 .fader.ng-enter-active {
   opacity: 1;
-}
-=======
-#search { width: 400px; }
->>>>>>> 3da22545
+}