'use strict';

var _ = require('lodash');
var $ = require('preconditions').singleton();
var chai = require('chai');
chai.config.includeStack = true;
var sinon = require('sinon');
var should = chai.should();
var async = require('async');
var request = require('supertest');
var Uuid = require('uuid');
var tingodb = require('tingodb')({
  memStore: true
});

var log = require('../lib/log');

var Bitcore = require('bitcore-lib');
var BitcorePayPro = require('bitcore-payment-protocol');

var BWS = require('bitcore-wallet-service');

var Common = require('../lib/common');
var Constants = Common.Constants;
var Utils = Common.Utils;
var Client = require('../lib');
var ExpressApp = BWS.ExpressApp;
var Storage = BWS.Storage;
var TestData = require('./testdata');
var ImportData = require('./legacyImportData.js');
var Errors = require('../lib/errors');

var helpers = {};

helpers.toSatoshi = function(btc) {
  if (_.isArray(btc)) {
    return _.map(btc, helpers.toSatoshi);
  } else {
    return parseFloat((btc * 1e8).toPrecision(12));
  }
};

helpers.getRequest = function(app) {
  $.checkArgument(app);
  return function(args, cb) {
    var req = request(app);
    var r = req[args.method](args.relUrl);

    if (args.headers) {
      _.each(args.headers, function(v, k) {
        if (k && v) {
          r.set(k, v);
        }
      });
    }
    if (!_.isEmpty(args.body)) {
      r.send(args.body);
    };
    r.end(function(err, res) {
      return cb(err, res, res.body);
    });
  };
};

helpers.newClient = function(app) {
  $.checkArgument(app);
  return new Client({
    request: helpers.getRequest(app),
  });
};

helpers.newDb = function() {
  this.dbCounter = (this.dbCounter || 0) + 1;
  return new tingodb.Db('./db/test' + this.dbCounter, {});
};

helpers.generateUtxos = function(scriptType, publicKeyRing, path, requiredSignatures, amounts) {
  var amounts = [].concat(amounts);
  var utxos = _.map(amounts, function(amount, i) {

    var address = Utils.deriveAddress(scriptType, publicKeyRing, path, requiredSignatures, 'testnet');

    var scriptPubKey;
    switch (scriptType) {
      case Constants.SCRIPT_TYPES.P2SH:
        scriptPubKey = Bitcore.Script.buildMultisigOut(address.publicKeys, requiredSignatures).toScriptHashOut();
        break;
      case Constants.SCRIPT_TYPES.P2PKH:
        scriptPubKey = Bitcore.Script.buildPublicKeyHashOut(address.address);
        break;
    }
    should.exist(scriptPubKey);

    var obj = {
      txid: Bitcore.crypto.Hash.sha256(new Buffer(i)).toString('hex'),
      vout: 100,
      satoshis: helpers.toSatoshi(amount),
      scriptPubKey: scriptPubKey.toBuffer().toString('hex'),
      address: address.address,
      path: path,
      publicKeys: address.publicKeys,
    };
    return obj;
  });
  return utxos;
};

helpers.createAndJoinWallet = function(clients, m, n, cb) {
  clients[0].seedFromRandomWithMnemonic({
    network: 'testnet'
  });
  clients[0].createWallet('wallet name', 'creator', m, n, {
    network: 'testnet'
  }, function(err, secret) {
    should.not.exist(err);

    if (n > 1) {
      should.exist(secret);
    }

    async.series([

        function(next) {
          async.each(_.range(1, n), function(i, cb) {
            clients[i].seedFromRandomWithMnemonic({
              network: 'testnet'
            });
            clients[i].joinWallet(secret, 'copayer ' + i, {}, cb);
          }, next);
        },
        function(next) {
          async.each(_.range(n), function(i, cb) {
            clients[i].openWallet(cb);
          }, next);
        },
      ],
      function(err) {
        should.not.exist(err);
        return cb({
          m: m,
          n: n,
          secret: secret,
        });
      });
  });
};

helpers.tamperResponse = function(clients, method, url, args, tamper, cb) {
  clients = [].concat(clients);
  // Use first client to get a clean response from server
  clients[0]._doRequest(method, url, args, function(err, result) {
    should.not.exist(err);
    tamper(result);
    // Return tampered data for every client in the list
    _.each(clients, function(client) {
      client._doRequest = sinon.stub().withArgs(method, url).yields(null, result);
    });
    return cb();
  });
};


var blockchainExplorerMock = {};

blockchainExplorerMock.getUnspentUtxos = function(addresses, cb) {
  var selected = _.filter(blockchainExplorerMock.utxos, function(utxo) {
    return _.contains(addresses, utxo.address);
  });
  return cb(null, selected);
};

blockchainExplorerMock.setUtxo = function(address, amount, m, confirmations) {
  var scriptPubKey;
  switch (address.type) {
    case Constants.SCRIPT_TYPES.P2SH:
      scriptPubKey = address.publicKeys ? Bitcore.Script.buildMultisigOut(address.publicKeys, m).toScriptHashOut() : '';
      break;
    case Constants.SCRIPT_TYPES.P2PKH:
      scriptPubKey = Bitcore.Script.buildPublicKeyHashOut(address.address);
      break;
  }
  should.exist(scriptPubKey);
  blockchainExplorerMock.utxos.push({
    txid: Bitcore.crypto.Hash.sha256(new Buffer(Math.random() * 100000)).toString('hex'),
    vout: Math.floor((Math.random() * 10) + 1),
    amount: amount,
    address: address.address,
    scriptPubKey: scriptPubKey.toBuffer().toString('hex'),
    confirmations: _.isUndefined(confirmations) ? Math.floor((Math.random() * 100) + 1) : +confirmations,
  });
};

blockchainExplorerMock.broadcast = function(raw, cb) {
  blockchainExplorerMock.lastBroadcasted = raw;
  return cb(null, (new Bitcore.Transaction(raw)).id);
};

blockchainExplorerMock.setHistory = function(txs) {
  blockchainExplorerMock.txHistory = txs;
};

blockchainExplorerMock.getTransactions = function(addresses, from, to, cb) {
  var list = [].concat(blockchainExplorerMock.txHistory);
  list = _.slice(list, from, to);
  return cb(null, list);
};

blockchainExplorerMock.getAddressActivity = function(address, cb) {
  var activeAddresses = _.pluck(blockchainExplorerMock.utxos || [], 'address');
  return cb(null, _.contains(activeAddresses, address));
};

blockchainExplorerMock.setFeeLevels = function(levels) {
  blockchainExplorerMock.feeLevels = levels;
};

blockchainExplorerMock.estimateFee = function(nbBlocks, cb) {
  return cb(null, {
    feePerKB: blockchainExplorerMock.feeLevels[nbBlocks] / 1e8
  });
};

blockchainExplorerMock.reset = function() {
  blockchainExplorerMock.utxos = [];
  blockchainExplorerMock.txHistory = [];
  blockchainExplorerMock.feeLevels = [];
};



describe('client API', function() {
  var clients, app, sandbox;
  var i = 0;
  beforeEach(function(done) {
    var storage = new Storage({
      db: helpers.newDb(),
    });
    var expressApp = new ExpressApp();
    expressApp.start({
        storage: storage,
        blockchainExplorer: blockchainExplorerMock,
        disableLogs: true,
      },
      function() {
        app = expressApp.app;

        // Generates 5 clients
        clients = _.map(_.range(5), function(i) {
          return helpers.newClient(app);
        });
        blockchainExplorerMock.reset();
        sandbox = sinon.sandbox.create();

        if (!process.env.BWC_SHOW_LOGS) {
          sandbox.stub(log, 'warn');
          sandbox.stub(log, 'info');
          sandbox.stub(log, 'error');
        }
        done();
      });
  });
  afterEach(function(done) {
    sandbox.restore();
    done();
  });

  describe('Client Internals', function() {
    it('should expose bitcore', function() {
      should.exist(Client.Bitcore);
      should.exist(Client.Bitcore.HDPublicKey);
    });
  });

  describe('Server internals', function() {
    it('should allow cors', function(done) {
      clients[0].credentials = {};
      clients[0]._doRequest('options', '/', {}, function(err, x, headers) {
        headers['access-control-allow-origin'].should.equal('*');
        should.exist(headers['access-control-allow-methods']);
        should.exist(headers['access-control-allow-headers']);
        done();
      });
    });

    it('should handle critical errors', function(done) {
      var s = sinon.stub();
      s.storeWallet = sinon.stub().yields('bigerror');
      s.fetchWallet = sinon.stub().yields(null);
      var expressApp = new ExpressApp();
      expressApp.start({
        storage: s,
        blockchainExplorer: blockchainExplorerMock,
        disableLogs: true,
      }, function() {
        var s2 = sinon.stub();
        s2.load = sinon.stub().yields(null);
        var client = helpers.newClient(app);
        client.storage = s2;
        client.createWallet('1', '2', 1, 1, {
            network: 'testnet'
          },
          function(err) {
            err.should.be.an.instanceOf(Error);
            err.message.should.equal('bigerror');
            done();
          });
      });
    });

    it('should handle critical errors (Case2)', function(done) {
      var s = sinon.stub();
      s.storeWallet = sinon.stub().yields({
        code: 501,
        message: 'wow'
      });
      s.fetchWallet = sinon.stub().yields(null);
      var expressApp = new ExpressApp();
      expressApp.start({
        storage: s,
        blockchainExplorer: blockchainExplorerMock,
        disableLogs: true,
      }, function() {
        var s2 = sinon.stub();
        s2.load = sinon.stub().yields(null);
        var client = helpers.newClient(app);
        client.storage = s2;
        client.createWallet('1', '2', 1, 1, {
            network: 'testnet'
          },
          function(err) {
            err.should.be.an.instanceOf(Error);
            err.message.should.equal('wow');
            done();
          });
      });
    });

    it('should handle critical errors (Case3)', function(done) {
      var s = sinon.stub();
      s.storeWallet = sinon.stub().yields({
        code: 404,
        message: 'wow'
      });
      s.fetchWallet = sinon.stub().yields(null);
      var expressApp = new ExpressApp();
      expressApp.start({
        storage: s,
        blockchainExplorer: blockchainExplorerMock,
        disableLogs: true,
      }, function() {
        var s2 = sinon.stub();
        s2.load = sinon.stub().yields(null);
        var client = helpers.newClient(app);
        client.storage = s2;
        client.createWallet('1', '2', 1, 1, {
            network: 'testnet'
          },
          function(err) {
            err.should.be.an.instanceOf(Errors.NOT_FOUND);
            done();
          });
      });
    });

    it('should handle critical errors (Case4)', function(done) {
      var body = {
        code: 999,
        message: 'unexpected body'
      };
      var ret = Client._parseError(body);
      ret.should.be.an.instanceOf(Error);
      ret.message.should.equal('999');
      done();
    });

    it('should handle critical errors (Case5)', function(done) {
      var err = 'some error';
      var res, body; // leave them undefined to simulate no-response
      var requestStub = function(args, cb) {
        cb(err, res, body);
      };
      var request = sinon.stub(clients[0], 'request', requestStub);
      clients[0].createWallet('wallet name', 'creator', 1, 2, {
        network: 'testnet'
      }, function(err, secret) {
        should.exist(err);
        err.should.be.an.instanceOf(Errors.CONNECTION_ERROR);
        request.restore();
        done();
      });
    });
  });

  describe('Build & sign txs', function() {
    var masterPrivateKey = 'tprv8ZgxMBicQKsPdPLE72pfSo7CvzTsWddGHdwSuMNrcerr8yQZKdaPXiRtP9Ew8ueSe9M7jS6RJsp4DiAVS2xmyxcCC9kZV6X1FMsX7EQX2R5';
    var derivedPrivateKey = {
      'BIP44': new Bitcore.HDPrivateKey(masterPrivateKey).derive("m/44'/1'/0'").toString(),
      'BIP45': new Bitcore.HDPrivateKey(masterPrivateKey).derive("m/45'").toString(),
      'BIP48': new Bitcore.HDPrivateKey(masterPrivateKey).derive("m/48'/1'/0'").toString(),
    };

    describe('#buildTx', function() {
      it('should build a tx correctly (BIP44)', function() {
        var toAddress = 'msj42CCGruhRsFrGATiUuh25dtxYtnpbTx';
        var changeAddress = 'msj42CCGruhRsFrGATiUuh25dtxYtnpbTx';

        var publicKeyRing = [{
          xPubKey: new Bitcore.HDPublicKey(derivedPrivateKey['BIP44']),
        }];

        var utxos = helpers.generateUtxos('P2PKH', publicKeyRing, 'm/1/0', 1, [1000, 2000]);
        var txp = {
          version: '2.0.0',
          inputs: utxos,
          toAddress: toAddress,
          amount: 1200,
          changeAddress: {
            address: changeAddress
          },
          requiredSignatures: 1,
          outputOrder: [0, 1],
          fee: 10050,
          derivationStrategy: 'BIP44',
          addressType: 'P2PKH',
        };
        var t = Client.buildTx(txp);
        var bitcoreError = t.getSerializationError({
          disableIsFullySigned: true,
          disableSmallFees: true,
          disableLargeFees: true,
        });

        should.not.exist(bitcoreError);
        t.getFee().should.equal(10050);
      });
      it('should build a tx correctly (BIP48)', function() {
        var toAddress = 'msj42CCGruhRsFrGATiUuh25dtxYtnpbTx';
        var changeAddress = 'msj42CCGruhRsFrGATiUuh25dtxYtnpbTx';

        var publicKeyRing = [{
          xPubKey: new Bitcore.HDPublicKey(derivedPrivateKey['BIP48']),
        }];

        var utxos = helpers.generateUtxos('P2PKH', publicKeyRing, 'm/1/0', 1, [1000, 2000]);
        var txp = {
          version: '2.0.0',
          inputs: utxos,
          toAddress: toAddress,
          amount: 1200,
          changeAddress: {
            address: changeAddress
          },
          requiredSignatures: 1,
          outputOrder: [0, 1],
          fee: 10050,
          derivationStrategy: 'BIP48',
          addressType: 'P2PKH',
        };
        var t = Client.buildTx(txp);
        var bitcoreError = t.getSerializationError({
          disableIsFullySigned: true,
          disableSmallFees: true,
          disableLargeFees: true,
        });

        should.not.exist(bitcoreError);
        t.getFee().should.equal(10050);
      });
      it('should build a legacy (v1.*) tx correctly', function() {
        var toAddress = 'msj42CCGruhRsFrGATiUuh25dtxYtnpbTx';
        var changeAddress = 'msj42CCGruhRsFrGATiUuh25dtxYtnpbTx';

        var publicKeyRing = [{
          xPubKey: new Bitcore.HDPublicKey(derivedPrivateKey['BIP45']),
        }];

        var utxos = helpers.generateUtxos('P2SH', publicKeyRing, 'm/2147483647/0/0', 1, [1000, 2000]);
        var txp = {
          version: '1.0.1',
          inputs: utxos,
          toAddress: toAddress,
          amount: 1200,
          changeAddress: {
            address: changeAddress
          },
          requiredSignatures: 1,
          outputOrder: [0, 1],
          feePerKb: 40000,
          fee: 10050,
          derivationStrategy: 'BIP45',
          addressType: 'P2SH',
        };
        var t = Client.buildTx(txp);
        var bitcoreError = t.getSerializationError({
          disableIsFullySigned: true,
          disableSmallFees: true,
          disableLargeFees: true,
        });

        should.not.exist(bitcoreError);
        t.getFee().should.equal(40000);
      });
      it('should protect from creating excessive fee', function() {
        var toAddress = 'msj42CCGruhRsFrGATiUuh25dtxYtnpbTx';
        var changeAddress = 'msj42CCGruhRsFrGATiUuh25dtxYtnpbTx';

        var publicKeyRing = [{
          xPubKey: new Bitcore.HDPublicKey(derivedPrivateKey['BIP44']),
        }];

        var utxos = helpers.generateUtxos('P2PKH', publicKeyRing, 'm/1/0', 1, [1, 2]);
        var txp = {
          inputs: utxos,
          toAddress: toAddress,
          amount: 1.5e8,
          changeAddress: {
            address: changeAddress
          },
          requiredSignatures: 1,
          outputOrder: [0, 1],
          fee: 1.2e8,
          derivationStrategy: 'BIP44',
          addressType: 'P2PKH',
        };

        var x = Utils.newBitcoreTransaction;

        Utils.newBitcoreTransaction = function() {
          return {
            from: sinon.stub(),
            to: sinon.stub(),
            change: sinon.stub(),
            outputs: [{
              satoshis: 1000,
            }],
            fee: sinon.stub(),
          }
        };

        (function() {
          var t = Client.buildTx(txp);
        }).should.throw('Illegal State');

        Utils.newBitcoreTransaction = x;
      });
      it('should build a tx with multiple outputs', function() {
        var toAddress = 'msj42CCGruhRsFrGATiUuh25dtxYtnpbTx';
        var changeAddress = 'msj42CCGruhRsFrGATiUuh25dtxYtnpbTx';

        var publicKeyRing = [{
          xPubKey: new Bitcore.HDPublicKey(derivedPrivateKey['BIP44']),
        }];

        var utxos = helpers.generateUtxos('P2PKH', publicKeyRing, 'm/1/0', 1, [1000, 2000]);
        var txp = {
          inputs: utxos,
          type: 'multiple_outputs',
          outputs: [{
            toAddress: toAddress,
            amount: 800,
            message: 'first output'
          }, {
            toAddress: toAddress,
            amount: 900,
            message: 'second output'
          }],
          changeAddress: {
            address: changeAddress
          },
          requiredSignatures: 1,
          outputOrder: [0, 1, 2],
          fee: 10000,
          derivationStrategy: 'BIP44',
          addressType: 'P2PKH',
        };
        var t = Client.buildTx(txp);
        var bitcoreError = t.getSerializationError({
          disableIsFullySigned: true,
        });
        should.not.exist(bitcoreError);
      });

      it('should build a tx with provided output scripts', function() {
        var toAddress = 'msj42CCGruhRsFrGATiUuh25dtxYtnpbTx';
        var changeAddress = 'msj42CCGruhRsFrGATiUuh25dtxYtnpbTx';

        var publicKeyRing = [{
          xPubKey: new Bitcore.HDPublicKey(derivedPrivateKey['BIP44']),
        }];

        var utxos = helpers.generateUtxos('P2PKH', publicKeyRing, 'm/1/0', 1, [0.001]);
        var txp = {
          inputs: utxos,
          type: 'external',
          outputs: [{
            "toAddress": "18433T2TSgajt9jWhcTBw4GoNREA6LpX3E",
            "amount": 700,
            "script": "512103ffffffffffffffffffffffffffffffffffffffffffffffffffffffffffffffff210314a96cd6f5a20826070173fe5b7e9797f21fc8ca4a55bcb2d2bde99f55dd352352ae"
          }, {
            "amount": 600,
            "script": "76a9144d5bd54809f846dc6b1a14cbdd0ac87a3c66f76688ac"
          }, {
            "amount": 0,
            "script": "6a1e43430102fa9213bc243af03857d0f9165e971153586d3915201201201210"
          }],
          changeAddress: {
            address: changeAddress
          },
          requiredSignatures: 1,
          outputOrder: [0, 1, 2, 3],
          fee: 10000,
          derivationStrategy: 'BIP44',
          addressType: 'P2PKH',
        };
        var t = Client.buildTx(txp);
        var bitcoreError = t.getSerializationError({
          disableIsFullySigned: true,
        });
        should.not.exist(bitcoreError);
        t.outputs.length.should.equal(4);
        t.outputs[0].script.toHex().should.equal(txp.outputs[0].script);
        t.outputs[0].satoshis.should.equal(txp.outputs[0].amount);
        t.outputs[1].script.toHex().should.equal(txp.outputs[1].script);
        t.outputs[1].satoshis.should.equal(txp.outputs[1].amount);
        t.outputs[2].script.toHex().should.equal(txp.outputs[2].script);
        t.outputs[2].satoshis.should.equal(txp.outputs[2].amount);
        var changeScript = Bitcore.Script.fromAddress(txp.changeAddress.address).toHex();
        t.outputs[3].script.toHex().should.equal(changeScript);
      });
      it('should fail if provided output has no either toAddress or script', function() {
        var toAddress = 'msj42CCGruhRsFrGATiUuh25dtxYtnpbTx';
        var changeAddress = 'msj42CCGruhRsFrGATiUuh25dtxYtnpbTx';

        var publicKeyRing = [{
          xPubKey: new Bitcore.HDPublicKey(derivedPrivateKey['BIP44']),
        }];

        var utxos = helpers.generateUtxos('P2PKH', publicKeyRing, 'm/1/0', 1, [0.001]);
        var txp = {
          inputs: utxos,
          type: 'external',
          outputs: [{
            "amount": 700,
          }, {
            "amount": 600,
            "script": "76a9144d5bd54809f846dc6b1a14cbdd0ac87a3c66f76688ac"
          }, {
            "amount": 0,
            "script": "6a1e43430102fa9213bc243af03857d0f9165e971153586d3915201201201210"
          }],
          changeAddress: {
            address: changeAddress
          },
          requiredSignatures: 1,
          outputOrder: [0, 1, 2, 3],
          fee: 10000,
          derivationStrategy: 'BIP44',
          addressType: 'P2PKH',
        };
        (function() {
          var t = Client.buildTx(txp);
        }).should.throw('Output should have either toAddress or script specified');

        txp.outputs[0].toAddress = "18433T2TSgajt9jWhcTBw4GoNREA6LpX3E";
        var t = Client.buildTx(txp);
        var bitcoreError = t.getSerializationError({
          disableIsFullySigned: true,
        });
        should.not.exist(bitcoreError);

        delete txp.outputs[0].toAddress;
        txp.outputs[0].script = "512103ffffffffffffffffffffffffffffffffffffffffffffffffffffffffffffffff210314a96cd6f5a20826070173fe5b7e9797f21fc8ca4a55bcb2d2bde99f55dd352352ae";
        t = Client.buildTx(txp);
        var bitcoreError = t.getSerializationError({
          disableIsFullySigned: true,
        });
        should.not.exist(bitcoreError);
      });
    });

    describe('#signTxp', function() {
      it('should sign BIP45 P2SH correctly', function() {
        var toAddress = 'msj42CCGruhRsFrGATiUuh25dtxYtnpbTx';
        var changeAddress = 'msj42CCGruhRsFrGATiUuh25dtxYtnpbTx';

        var publicKeyRing = [{
          xPubKey: new Bitcore.HDPublicKey(derivedPrivateKey['BIP45']),
        }];

        var utxos = helpers.generateUtxos('P2SH', publicKeyRing, 'm/2147483647/0/0', 1, [1000, 2000]);
        var txp = {
          inputs: utxos,
          toAddress: toAddress,
          amount: 1200,
          changeAddress: {
            address: changeAddress
          },
          requiredSignatures: 1,
          outputOrder: [0, 1],
          fee: 10000,
          derivationStrategy: 'BIP45',
          addressType: 'P2SH',
        };
        var signatures = Client.signTxp(txp, derivedPrivateKey['BIP45']);
        signatures.length.should.be.equal(utxos.length);
      });
      it('should sign BIP44 P2PKH correctly', function() {
        var toAddress = 'msj42CCGruhRsFrGATiUuh25dtxYtnpbTx';
        var changeAddress = 'msj42CCGruhRsFrGATiUuh25dtxYtnpbTx';

        var publicKeyRing = [{
          xPubKey: new Bitcore.HDPublicKey(derivedPrivateKey['BIP44']),
        }];

        var utxos = helpers.generateUtxos('P2PKH', publicKeyRing, 'm/1/0', 1, [1000, 2000]);
        var txp = {
          inputs: utxos,
          toAddress: toAddress,
          amount: 1200,
          changeAddress: {
            address: changeAddress
          },
          requiredSignatures: 1,
          outputOrder: [0, 1],
          fee: 10000,
          derivationStrategy: 'BIP44',
          addressType: 'P2PKH',
        };
        var signatures = Client.signTxp(txp, derivedPrivateKey['BIP44']);
        signatures.length.should.be.equal(utxos.length);
      });
      it('should sign multiple-outputs proposal correctly', function() {
        var toAddress = 'msj42CCGruhRsFrGATiUuh25dtxYtnpbTx';
        var changeAddress = 'msj42CCGruhRsFrGATiUuh25dtxYtnpbTx';

        var publicKeyRing = [{
          xPubKey: new Bitcore.HDPublicKey(derivedPrivateKey['BIP44']),
        }];

        var utxos = helpers.generateUtxos('P2PKH', publicKeyRing, 'm/1/0', 1, [1000, 2000]);
        var txp = {
          inputs: utxos,
          type: 'multiple_outputs',
          outputs: [{
            toAddress: toAddress,
            amount: 800,
            message: 'first output'
          }, {
            toAddress: toAddress,
            amount: 900,
            message: 'second output'
          }],
          changeAddress: {
            address: changeAddress
          },
          requiredSignatures: 1,
          outputOrder: [0, 1, 2],
          fee: 10000,
          derivationStrategy: 'BIP44',
          addressType: 'P2PKH',
        };
        var signatures = Client.signTxp(txp, derivedPrivateKey['BIP44']);
        signatures.length.should.be.equal(utxos.length);
      });
      it('should sign proposal with provided output scripts correctly', function() {
        var toAddress = 'msj42CCGruhRsFrGATiUuh25dtxYtnpbTx';
        var changeAddress = 'msj42CCGruhRsFrGATiUuh25dtxYtnpbTx';

        var publicKeyRing = [{
          xPubKey: new Bitcore.HDPublicKey(derivedPrivateKey['BIP44']),
        }];

        var utxos = helpers.generateUtxos('P2PKH', publicKeyRing, 'm/1/0', 1, [0.001]);
        var txp = {
          inputs: utxos,
          type: 'external',
          outputs: [{
            "amount": 700,
            "script": "512103ffffffffffffffffffffffffffffffffffffffffffffffffffffffffffffffff210314a96cd6f5a20826070173fe5b7e9797f21fc8ca4a55bcb2d2bde99f55dd352352ae"
          }, {
            "amount": 600,
            "script": "76a9144d5bd54809f846dc6b1a14cbdd0ac87a3c66f76688ac"
          }, {
            "amount": 0,
            "script": "6a1e43430102fa9213bc243af03857d0f9165e971153586d3915201201201210"
          }],
          changeAddress: {
            address: changeAddress
          },
          requiredSignatures: 1,
          outputOrder: [0, 1, 2, 3],
          fee: 10000,
          derivationStrategy: 'BIP44',
          addressType: 'P2PKH',
        };
        var signatures = Client.signTxp(txp, derivedPrivateKey['BIP44']);
        signatures.length.should.be.equal(utxos.length);
      });
    });
  });

  describe('Wallet secret round trip', function() {
    it('should create secret and parse secret', function() {
      var i = 0;
      while (i++ < 100) {
        var walletId = Uuid.v4();
        var walletPrivKey = new Bitcore.PrivateKey();
        var network = i % 2 == 0 ? 'testnet' : 'livenet';
        var secret = Client._buildSecret(walletId, walletPrivKey, network);
        var result = Client.parseSecret(secret);
        result.walletId.should.equal(walletId);
        result.walletPrivKey.toString().should.equal(walletPrivKey.toString());
        result.network.should.equal(network);
      };
    });
    it('should fail on invalid secret', function() {
      (function() {
        Client.parseSecret('invalidSecret');
      }).should.throw('Invalid secret');
    });

    it('should create secret and parse secret from string ', function() {
      var walletId = Uuid.v4();
      var walletPrivKey = new Bitcore.PrivateKey();
      var network = 'testnet';
      var secret = Client._buildSecret(walletId, walletPrivKey.toString(), network);
      var result = Client.parseSecret(secret);
      result.walletId.should.equal(walletId);
      result.walletPrivKey.toString().should.equal(walletPrivKey.toString());
      result.network.should.equal(network);
    });
  });

  describe('Notification polling', function() {
    var clock, interval;
    beforeEach(function() {
      clock = sinon.useFakeTimers(1234000, 'Date');
    });
    afterEach(function() {
      clock.restore();
    });
    it('should fetch notifications at intervals', function(done) {
      helpers.createAndJoinWallet(clients, 2, 2, function() {
        clients[0].on('notification', function(data) {
          notifications.push(data);
        });

        var notifications = [];
        clients[0]._fetchLatestNotifications(5, function() {
          _.pluck(notifications, 'type').should.deep.equal(['NewCopayer', 'WalletComplete']);
          clock.tick(2000);
          notifications = [];
          clients[0]._fetchLatestNotifications(5, function() {
            notifications.length.should.equal(0);
            clock.tick(2000);
            clients[1].createAddress(function(err, x) {
              should.not.exist(err);
              clients[0]._fetchLatestNotifications(5, function() {
                _.pluck(notifications, 'type').should.deep.equal(['NewAddress']);
                clock.tick(2000);
                notifications = [];
                clients[0]._fetchLatestNotifications(5, function() {
                  notifications.length.should.equal(0);
                  clients[1].createAddress(function(err, x) {
                    should.not.exist(err);
                    clock.tick(60 * 1000);
                    clients[0]._fetchLatestNotifications(5, function() {
                      notifications.length.should.equal(0);
                      done();
                    });
                  });
                });
              });
            });
          });
        });
      });
    });
  });

  describe('Wallet Creation', function() {
    it('should check balance in a 1-1 ', function(done) {
      helpers.createAndJoinWallet(clients, 1, 1, function() {
        clients[0].getBalance({}, function(err, balance) {
          should.not.exist(err);
          balance.totalAmount.should.equal(0);
          balance.availableAmount.should.equal(0);
          balance.lockedAmount.should.equal(0);
          balance.totalBytesToSendMax.should.equal(0);
          done();
        })
      });
    });
    it('should be able to complete wallet in copayer that joined later', function(done) {
      helpers.createAndJoinWallet(clients, 2, 3, function() {
        clients[0].getBalance({}, function(err, x) {
          should.not.exist(err);
          clients[1].getBalance({}, function(err, x) {
            should.not.exist(err);
            clients[2].getBalance({}, function(err, x) {
              should.not.exist(err);
              done();
            })
          })
        })
      });
    });
    it('should fire event when wallet is complete', function(done) {
      var checks = 0;
      clients[0].on('walletCompleted', function(wallet) {
        wallet.name.should.equal('wallet name');
        wallet.status.should.equal('complete');
        clients[0].isComplete().should.equal(true);
        clients[0].credentials.isComplete().should.equal(true);
        if (++checks == 2) done();
      });
      clients[0].createWallet('wallet name', 'creator', 2, 2, {
        network: 'testnet'
      }, function(err, secret) {
        should.not.exist(err);
        clients[0].isComplete().should.equal(false);
        clients[0].credentials.isComplete().should.equal(false);
        clients[1].joinWallet(secret, 'guest', {}, function(err) {
          should.not.exist(err);
          clients[0].openWallet(function(err, walletStatus) {
            should.not.exist(err);
            should.exist(walletStatus);
            _.difference(_.pluck(walletStatus.copayers, 'name'), ['creator', 'guest']).length.should.equal(0);
            if (++checks == 2) done();
          });
        });
      });
    });

    it('should fill wallet info in a incomplete wallets', function(done) {
      clients[0].seedFromRandomWithMnemonic();
      clients[0].createWallet('XXX', 'creator', 2, 3, {}, function(err, secret) {
        should.not.exist(err);
        clients[1].seedFromMnemonic(clients[0].getMnemonic());
        clients[1].openWallet(function(err) {
          clients[1].credentials.walletName.should.equal('XXX');
          clients[1].credentials.m.should.equal(2);
          clients[1].credentials.n.should.equal(3);
          should.not.exist(err);
          done();
        });
      });
    });

    it('should not allow to join a full wallet ', function(done) {
      helpers.createAndJoinWallet(clients, 2, 2, function(w) {
        should.exist(w.secret);
        clients[4].joinWallet(w.secret, 'copayer', {}, function(err, result) {
          err.should.be.an.instanceOf(Errors.WALLET_FULL);
          done();
        });
      });
    });
    it('should fail with an invalid secret', function(done) {
      // Invalid
      clients[0].joinWallet('dummy', 'copayer', {}, function(err, result) {
        err.message.should.contain('Invalid secret');
        // Right length, invalid char for base 58
        clients[0].joinWallet('DsZbqNQQ9LrTKU8EknR7gFKyCQMPg2UUHNPZ1BzM5EbJwjRZaUNBfNtdWLluuFc0f7f7sTCkh7T', 'copayer', {}, function(err, result) {
          err.message.should.contain('Invalid secret');
          done();
        });
      });
    });
    it('should fail with an unknown secret', function(done) {
      // Unknown walletId
      var oldSecret = '3bJKRn1HkQTpwhVaJMaJ22KwsjN24ML9uKfkSrP7iDuq91vSsTEygfGMMpo6kWLp1pXG9wZSKcT';
      clients[0].joinWallet(oldSecret, 'copayer', {}, function(err, result) {
        err.should.be.an.instanceOf(Errors.WALLET_NOT_FOUND);
        done();
      });
    });

    it('should detect wallets with bad signatures', function(done) {
      // Do not complete clients[1] pkr
      var openWalletStub = sinon.stub(clients[1], 'openWallet').yields();

      helpers.createAndJoinWallet(clients, 2, 3, function() {
        helpers.tamperResponse([clients[0], clients[1]], 'get', '/v1/wallets/', {}, function(status) {
          status.wallet.copayers[0].xPubKey = status.wallet.copayers[1].xPubKey;
        }, function() {
          openWalletStub.restore();
          clients[1].openWallet(function(err, x) {
            err.should.be.an.instanceOf(Errors.SERVER_COMPROMISED);
            done();
          });
        });
      });
    });

    it('should detect wallets with missing signatures', function(done) {
      // Do not complete clients[1] pkr
      var openWalletStub = sinon.stub(clients[1], 'openWallet').yields();

      helpers.createAndJoinWallet(clients, 2, 3, function() {
        helpers.tamperResponse([clients[0], clients[1]], 'get', '/v1/wallets/', {}, function(status) {
          delete status.wallet.copayers[1].xPubKey;
        }, function() {
          openWalletStub.restore();
          clients[1].openWallet(function(err, x) {
            err.should.be.an.instanceOf(Errors.SERVER_COMPROMISED);
            done();
          });
        });
      });
    });

    it('should detect wallets missing callers pubkey', function(done) {
      // Do not complete clients[1] pkr
      var openWalletStub = sinon.stub(clients[1], 'openWallet').yields();

      helpers.createAndJoinWallet(clients, 2, 3, function() {
        helpers.tamperResponse([clients[0], clients[1]], 'get', '/v1/wallets/', {}, function(status) {
          // Replace caller's pubkey
          status.wallet.copayers[1].xPubKey = (new Bitcore.HDPrivateKey()).publicKey;
          // Add a correct signature
          status.wallet.copayers[1].xPubKeySignature = Utils.signMessage(
            status.wallet.copayers[1].xPubKey.toString(),
            clients[0].credentials.walletPrivKey
          );
        }, function() {
          openWalletStub.restore();
          clients[1].openWallet(function(err, x) {
            err.should.be.an.instanceOf(Errors.SERVER_COMPROMISED);
            done();
          });
        });
      });
    });
    it('should perform a dry join without actually joining', function(done) {
      clients[0].createWallet('wallet name', 'creator', 1, 2, {}, function(err, secret) {
        should.not.exist(err);
        should.exist(secret);
        clients[1].joinWallet(secret, 'dummy', {
          dryRun: true
        }, function(err, wallet) {
          should.not.exist(err);
          should.exist(wallet);
          wallet.status.should.equal('pending');
          wallet.copayers.length.should.equal(1);
          done();
        });
      });
    });

    it('should return wallet status even if wallet is not yet complete', function(done) {
      clients[0].createWallet('wallet name', 'creator', 1, 2, {
        network: 'testnet'
      }, function(err, secret) {
        should.not.exist(err);
        should.exist(secret);

        clients[0].getStatus({}, function(err, status) {
          should.not.exist(err);
          should.exist(status);
          status.wallet.status.should.equal('pending');
          should.exist(status.wallet.secret);
          status.wallet.secret.should.equal(secret);
          done();
        });
      });
    });
    it('should return status using v2 version', function(done) {
      clients[0].createWallet('wallet name', 'creator', 1, 1, {
        network: 'testnet'
      }, function(err, secret) {
        should.not.exist(err);
        clients[0].getStatus({}, function(err, status) {
          should.not.exist(err);
          should.not.exist(status.wallet.publicKeyRing);
          status.wallet.status.should.equal('complete');
          done();
        });
      });
    });
    it('should return extended status using v2 version', function(done) {
      clients[0].createWallet('wallet name', 'creator', 1, 1, {
        network: 'testnet'
      }, function(err, secret) {
        should.not.exist(err);
        clients[0].getStatus({
          includeExtendedInfo: true
        }, function(err, status) {
          should.not.exist(err);
          status.wallet.publicKeyRing.length.should.equal(1);
          status.wallet.status.should.equal('complete');
          done();
        });
      });
    });

    it('should store walletPrivKey', function(done) {
      clients[0].createWallet('wallet name', 'creator', 1, 1, {
        network: 'testnet'
      }, function(err) {

        var key = clients[0].credentials.walletPrivKey;
        should.not.exist(err);
        clients[0].getStatus({
          includeExtendedInfo: true
        }, function(err, status) {
          should.not.exist(err);
          status.wallet.publicKeyRing.length.should.equal(1);
          status.wallet.status.should.equal('complete');
          var key2 = status.customData.walletPrivKey;
          key2.should.be.equal(key2);
          done();
        });
      });
    });

    it('should set walletPrivKey from BWS', function(done) {
      clients[0].createWallet('wallet name', 'creator', 1, 1, {
        network: 'testnet'
      }, function(err) {

        var wkey = clients[0].credentials.walletPrivKey;
        var skey = clients[0].credentials.sharedEncryptingKey;
        delete clients[0].credentials.walletPrivKey;
        delete clients[0].credentials.sharedEncryptingKey;
        should.not.exist(err);
        clients[0].getStatus({
          includeExtendedInfo: true
        }, function(err, status) {
          should.not.exist(err);
          clients[0].credentials.walletPrivKey.should.equal(wkey);
          clients[0].credentials.sharedEncryptingKey.should.equal(skey);
          done();
        });
      });
    });

    it('should prepare wallet with external xpubkey', function(done) {
      var client = helpers.newClient(app);
      client.seedFromExtendedPublicKey('xpub661MyMwAqRbcGVyYUcHbZi9KNhN9Tdj8qHi9ZdoUXP1VeKiXDGGrE9tSoJKYhGFE2rimteYdwvoP6e87zS5LsgcEvsvdrpPBEmeWz9EeAUq', 'ledger', '1a1f001a1f001a1f001a1f001a1f001a1f001a1f001a1f001a1f001a1f001a1f001a1f001a1f001a1f001a1f001a1f001a1f001a1f001a1f001a1f001a1f001a1f001a1f001a1f001a1f001a1f001a1f001a1f001a1f001a1f001a1f001a1f00', {
        account: 1,
        derivationStrategy: 'BIP48',
      });
      client.isPrivKeyExternal().should.equal(true);
      client.credentials.account.should.equal(1);
      client.credentials.derivationStrategy.should.equal('BIP48');
      client.credentials.requestPrivKey.should.equal('36a4504f0c6651db30484c2c128304a7ea548ef5935f19ed6af99db8000c75a4');
      client.credentials.personalEncryptingKey.should.equal('wYI1597BfOv06NI6Uye3tA==');
      client.getPrivKeyExternalSourceName().should.equal('ledger');
      done();
    });

    it('should create a 1-1 wallet with random mnemonic', function(done) {
      clients[0].seedFromRandomWithMnemonic();
      clients[0].createWallet('wallet name', 'creator', 1, 1, {
          network: 'livenet'
        },
        function(err) {
          should.not.exist(err);
          clients[0].openWallet(function(err) {
            should.not.exist(err);
            should.not.exist(err);
            clients[0].credentials.network.should.equal('livenet');
            clients[0].getMnemonic().split(' ').length.should.equal(12);
            done();
          });
        });
    });

    it('should create a 1-1 wallet with given mnemonic', function(done) {
      var words = 'forget announce travel fury farm alpha chaos choice talent sting eagle supreme';
      clients[0].seedFromMnemonic(words);
      clients[0].createWallet('wallet name', 'creator', 1, 1, {
          network: 'livenet',
          derivationStrategy: 'BIP48',
        },
        function(err) {
          should.not.exist(err);
          clients[0].openWallet(function(err) {
            should.not.exist(err);
            should.not.exist(clients[0].getMnemonic()); // mnemonics are *not* stored
            clients[0].credentials.xPrivKey.should.equal('xprv9s21ZrQH143K4X2frJxRmGsmef9UfXhmfL4hdTGLm5ruSX46gekuSTspJX63d5nEi9q2wqUgg4KZ4yhSPy13CzVezAH6t6gCox1DN2hXV3L')
            done();
          });
        });
    });

    it('should create a 2-3 wallet with given mnemonic', function(done) {
      var words = 'forget announce travel fury farm alpha chaos choice talent sting eagle supreme';
      clients[0].seedFromMnemonic(words);
      clients[0].createWallet('wallet name', 'creator', 2, 3, {
          network: 'livenet'
        },
        function(err, secret) {
          should.not.exist(err);
          should.exist(secret);
          clients[0].openWallet(function(err) {
            should.not.exist(err);
            should.not.exist(clients[0].getMnemonic()); // mnemonics are *not* stored
            clients[0].credentials.xPrivKey.should.equal('xprv9s21ZrQH143K4X2frJxRmGsmef9UfXhmfL4hdTGLm5ruSX46gekuSTspJX63d5nEi9q2wqUgg4KZ4yhSPy13CzVezAH6t6gCox1DN2hXV3L')
            done();
          });
        });
    });
  });

  describe('Network fees', function() {
    it('should get current fee levels', function(done) {
      blockchainExplorerMock.setFeeLevels({
        1: 40000,
        3: 20000,
        10: 18000,
      });
      clients[0].credentials = {};
      clients[0].getFeeLevels('livenet', function(err, levels) {
        should.not.exist(err);
        should.exist(levels);
        _.difference(['priority', 'normal', 'economy'], _.pluck(levels, 'level')).should.be.empty;
        done();
      });
    });
  });

  describe('Version', function() {
    it('should get version of bws', function(done) {
      clients[0].credentials = {};
      clients[0].getVersion(function(err, version) {
        if (err) {
          // if bws is older version without getVersion support
          err.code.should.equal('NOT_FOUND');
        } else {
          // if bws is up-to-date
          should.exist(version);
          should.exist(version.serviceVersion);
          version.serviceVersion.should.contain('bws-');
        }
        done();
      });
    });
  });

  describe('Preferences', function() {
    it('should save and retrieve preferences', function(done) {
      helpers.createAndJoinWallet(clients, 1, 1, function() {
        clients[0].getPreferences(function(err, preferences) {
          should.not.exist(err);
          preferences.should.be.empty;
          clients[0].savePreferences({
            email: 'dummy@dummy.com'
          }, function(err) {
            should.not.exist(err);
            clients[0].getPreferences(function(err, preferences) {
              should.not.exist(err);
              should.exist(preferences);
              preferences.email.should.equal('dummy@dummy.com');
              done();
            });
          });
        });
      });
    });
  });

  describe('Address Creation', function() {
    it('should be able to create address in 1-of-1 wallet', function(done) {
      helpers.createAndJoinWallet(clients, 1, 1, function() {
        clients[0].createAddress(function(err, x) {
          should.not.exist(err);
          should.exist(x.address);
          x.address.charAt(0).should.not.equal('2');
          done();
        });
      });
    });
    it('should be able to create address in all copayers in a 2-3 wallet', function(done) {
      this.timeout(5000);
      helpers.createAndJoinWallet(clients, 2, 3, function() {
        clients[0].createAddress(function(err, x) {
          should.not.exist(err);
          should.exist(x.address);
          x.address.charAt(0).should.equal('2');
          clients[1].createAddress(function(err, x) {
            should.not.exist(err);
            should.exist(x.address);
            clients[2].createAddress(function(err, x) {
              should.not.exist(err);
              should.exist(x.address);
              done();
            });
          });
        });
      });
    });
    it('should see balance on address created by others', function(done) {
      this.timeout(5000);
      helpers.createAndJoinWallet(clients, 2, 2, function(w) {
        clients[0].createAddress(function(err, x0) {
          should.not.exist(err);
          should.exist(x0.address);

          blockchainExplorerMock.setUtxo(x0, 10, w.m);
          clients[0].getBalance({}, function(err, bal0) {
            should.not.exist(err);
            bal0.totalAmount.should.equal(10 * 1e8);
            bal0.lockedAmount.should.equal(0);
            bal0.totalBytesToSendMax.should.be.within(300, 400);
            clients[1].getBalance({}, function(err, bal1) {
              bal1.totalAmount.should.equal(10 * 1e8);
              bal1.lockedAmount.should.equal(0);
              done();
            });
          });
        });
      });
    });
    it('should detect fake addresses', function(done) {
      helpers.createAndJoinWallet(clients, 1, 1, function() {
        helpers.tamperResponse(clients[0], 'post', '/v1/addresses/', {}, function(address) {
          address.address = '2N86pNEpREGpwZyHVC5vrNUCbF9nM1Geh4K';
        }, function() {
          clients[0].createAddress(function(err, x0) {
            err.should.be.an.instanceOf(Errors.SERVER_COMPROMISED);
            done();
          });
        });
      });
    });
    it('should detect fake public keys', function(done) {
      helpers.createAndJoinWallet(clients, 1, 1, function() {
        helpers.tamperResponse(clients[0], 'post', '/v1/addresses/', {}, function(address) {
          address.publicKeys = [
            '0322defe0c3eb9fcd8bc01878e6dbca7a6846880908d214b50a752445040cc5c54',
            '02bf3aadc17131ca8144829fa1883c1ac0a8839067af4bca47a90ccae63d0d8037'
          ];
        }, function() {
          clients[0].createAddress(function(err, x0) {
            err.should.be.an.instanceOf(Errors.SERVER_COMPROMISED);
            done();
          });
        });
      });
    });
    it('should be able to derive 25 addresses', function(done) {
      this.timeout(5000);
      var num = 25;
      helpers.createAndJoinWallet(clients, 1, 1, function() {
        function create(callback) {
          clients[0].createAddress({
            ignoreMaxGap: true
          }, function(err, x) {
            should.not.exist(err);
            should.exist(x.address);
            callback(err, x);
          });
        }

        var tasks = [];
        for (var i = 0; i < num; i++) {
          tasks.push(create);
        }

        async.parallel(tasks, function(err, results) {
          should.not.exist(err);
          results.length.should.equal(num);
          done();
        });
      });
    });
  });

  describe('Notifications', function() {
    var clock;
    beforeEach(function(done) {
      this.timeout(5000);
      clock = sinon.useFakeTimers(1234000, 'Date');
      helpers.createAndJoinWallet(clients, 2, 2, function() {
        clock.tick(25 * 1000);
        clients[0].createAddress(function(err, x) {
          should.not.exist(err);
          clock.tick(25 * 1000);
          clients[1].createAddress(function(err, x) {
            should.not.exist(err);
            done();
          });
        });
      });
    });
    afterEach(function() {
      clock.restore();
    });
    it('should receive notifications', function(done) {
      clients[0].getNotifications({}, function(err, notifications) {
        should.not.exist(err);
        notifications.length.should.equal(3);
        _.pluck(notifications, 'type').should.deep.equal(['NewCopayer', 'WalletComplete', 'NewAddress']);
        clients[0].getNotifications({
          lastNotificationId: _.last(notifications).id
        }, function(err, notifications) {
          should.not.exist(err);
          notifications.length.should.equal(0, 'should only return unread notifications');
          done();
        });
      });
    });
    it('should not receive old notifications', function(done) {
      clock.tick(61 * 1000); // more than 60 seconds
      clients[0].getNotifications({}, function(err, notifications) {
        should.not.exist(err);
        notifications.length.should.equal(0);
        done();
      });
    });
  });

  describe('Transaction Proposals Creation and Locked funds', function() {
    it('Should create proposal and get it', function(done) {
      helpers.createAndJoinWallet(clients, 2, 2, function(w) {
        clients[0].createAddress(function(err, x0) {
          should.not.exist(err);
          should.exist(x0.address);
          blockchainExplorerMock.setUtxo(x0, 1, 2);
          blockchainExplorerMock.setUtxo(x0, 1, 2);
          var opts = {
            amount: 30000,
            toAddress: 'n2TBMPzPECGUfcT2EByiTJ12TPZkhN2mN5',
            message: 'hello',
          };
          clients[0].sendTxProposal(opts, function(err, x) {
            should.not.exist(err);
            clients[0].getTx(x.id, function(err, x2) {
              should.not.exist(err);
              x2.creatorName.should.equal('creator');
              x2.message.should.equal('hello');
              x2.amount.should.equal(30000);
              x2.fee.should.equal(3720);
              x2.toAddress.should.equal('n2TBMPzPECGUfcT2EByiTJ12TPZkhN2mN5');
              x2.hasUnconfirmedInputs.should.equal(false);
              done();
            });
          });
        });
      });
    });

    it('Should create proposal with unconfirmed inputs', function(done) {
      helpers.createAndJoinWallet(clients, 2, 2, function(w) {
        clients[0].createAddress(function(err, x0) {
          should.not.exist(err);
          should.exist(x0.address);
          blockchainExplorerMock.setUtxo(x0, 1, 2, 0);
          var opts = {
            amount: 30000,
            toAddress: 'n2TBMPzPECGUfcT2EByiTJ12TPZkhN2mN5',
            message: 'hello',
          };
          clients[0].sendTxProposal(opts, function(err, x) {
            should.not.exist(err);
            clients[0].getTx(x.id, function(err, x2) {
              should.not.exist(err);
              x2.hasUnconfirmedInputs.should.equal(true);
              done();
            });
          });
        });
      });
    });

    it('Should fail to create proposal with insufficient funds', function(done) {
      helpers.createAndJoinWallet(clients, 2, 2, function(w) {
        clients[0].createAddress(function(err, x0) {
          should.not.exist(err);
          should.exist(x0.address);
          blockchainExplorerMock.setUtxo(x0, 1, 2);
          blockchainExplorerMock.setUtxo(x0, 1, 2);
          var opts = {
            amount: 300000000,
            toAddress: 'n2TBMPzPECGUfcT2EByiTJ12TPZkhN2mN5',
            message: 'hello 1-1',
          };
          clients[0].sendTxProposal(opts, function(err, x) {
            should.exist(err);
            err.should.be.an.instanceOf(Errors.INSUFFICIENT_FUNDS);
            done();
          });
        });
      });
    });
    it('Should fail to create proposal with insufficient funds for fee', function(done) {
      helpers.createAndJoinWallet(clients, 2, 2, function(w) {
        clients[0].createAddress(function(err, x0) {
          should.not.exist(err);
          should.exist(x0.address);
          blockchainExplorerMock.setUtxo(x0, 1, 2);
          blockchainExplorerMock.setUtxo(x0, 1, 2);
          var opts = {
            amount: 2 * 1e8 - 2000,
            toAddress: 'n2TBMPzPECGUfcT2EByiTJ12TPZkhN2mN5',
            message: 'hello 1-1',
          };
          clients[0].sendTxProposal(opts, function(err, x) {
            should.exist(err);
            err.should.be.an.instanceOf(Errors.INSUFFICIENT_FUNDS_FOR_FEE);
            opts.feePerKb = 2000;
            clients[0].sendTxProposal(opts, function(err, x) {
              should.not.exist(err);
              clients[0].getTx(x.id, function(err, x2) {
                should.not.exist(err);
                x2.fee.should.equal(1290);
                done();
              });
            });
          });
        });
      });
    });
    it('Should lock and release funds through rejection', function(done) {
      helpers.createAndJoinWallet(clients, 2, 2, function(w) {
        clients[0].createAddress(function(err, x0) {
          should.not.exist(err);
          should.exist(x0.address);
          blockchainExplorerMock.setUtxo(x0, 1, 2);
          blockchainExplorerMock.setUtxo(x0, 1, 2);
          var opts = {
            amount: 120000000,
            toAddress: 'n2TBMPzPECGUfcT2EByiTJ12TPZkhN2mN5',
            message: 'hello 1-1',
          };
          clients[0].sendTxProposal(opts, function(err, x) {
            should.not.exist(err);

            clients[0].sendTxProposal(opts, function(err, y) {
              err.should.be.an.instanceOf(Errors.LOCKED_FUNDS);

              clients[0].rejectTxProposal(x, 'no', function(err, z) {
                should.not.exist(err);
                z.status.should.equal('rejected');
                clients[0].sendTxProposal(opts, function(err, x) {
                  should.not.exist(err);
                  done();
                });
              });
            });
          });
        });
      });
    });
    it('Should lock and release funds through removal', function(done) {
      helpers.createAndJoinWallet(clients, 2, 2, function(w) {
        clients[0].createAddress(function(err, x0) {
          should.not.exist(err);
          should.exist(x0.address);
          blockchainExplorerMock.setUtxo(x0, 1, 2);
          blockchainExplorerMock.setUtxo(x0, 1, 2);
          var opts = {
            amount: 120000000,
            toAddress: 'n2TBMPzPECGUfcT2EByiTJ12TPZkhN2mN5',
            message: 'hello 1-1',
          };
          clients[0].sendTxProposal(opts, function(err, x) {
            should.not.exist(err);

            clients[0].sendTxProposal(opts, function(err, y) {
              err.should.be.an.instanceOf(Errors.LOCKED_FUNDS);

              clients[0].removeTxProposal(x, function(err) {
                should.not.exist(err);

                clients[0].sendTxProposal(opts, function(err, x) {
                  should.not.exist(err);
                  done();
                });
              });
            });
          });
        });
      });
    });
    it('Should keep message and refusal texts', function(done) {
      helpers.createAndJoinWallet(clients, 2, 3, function(w) {
        clients[0].createAddress(function(err, x0) {
          should.not.exist(err);
          blockchainExplorerMock.setUtxo(x0, 10, 2);
          var opts = {
            amount: 10000,
            toAddress: 'n2TBMPzPECGUfcT2EByiTJ12TPZkhN2mN5',
            message: 'some message',
          };
          clients[0].sendTxProposal(opts, function(err, x) {
            should.not.exist(err);
            clients[1].rejectTxProposal(x, 'rejection comment', function(err, tx1) {
              should.not.exist(err);

              clients[2].getTxProposals({}, function(err, txs) {
                should.not.exist(err);
                txs[0].message.should.equal('some message');
                txs[0].actions[0].comment.should.equal('rejection comment');
                done();
              });
            });
          });
        });
      });
    });
    it('Should encrypt proposal message', function(done) {
      helpers.createAndJoinWallet(clients, 2, 3, function(w) {
        clients[0].createAddress(function(err, x0) {
          should.not.exist(err);
          blockchainExplorerMock.setUtxo(x0, 10, 2);
          var opts = {
            amount: 10000,
            toAddress: 'n2TBMPzPECGUfcT2EByiTJ12TPZkhN2mN5',
            message: 'some message',
          };
          var spy = sinon.spy(clients[0], '_doPostRequest');
          clients[0].sendTxProposal(opts, function(err, x) {
            should.not.exist(err);
            spy.calledOnce.should.be.true;
            JSON.stringify(spy.getCall(0).args).should.not.contain('some message');
            done();
          });
        });
      });
    });
    it('Should encrypt proposal refusal comment', function(done) {
      helpers.createAndJoinWallet(clients, 2, 3, function(w) {
        clients[0].createAddress(function(err, x0) {
          should.not.exist(err);
          blockchainExplorerMock.setUtxo(x0, 10, 2);
          var opts = {
            amount: 10000,
            toAddress: 'n2TBMPzPECGUfcT2EByiTJ12TPZkhN2mN5',
          };
          clients[0].sendTxProposal(opts, function(err, x) {
            should.not.exist(err);
            var spy = sinon.spy(clients[1], '_doPostRequest');
            clients[1].rejectTxProposal(x, 'rejection comment', function(err, tx1) {
              should.not.exist(err);
              spy.calledOnce.should.be.true;
              JSON.stringify(spy.getCall(0).args).should.not.contain('rejection comment');
              done();
            });
          });
        });
      });
    });
    it('should detect fake tx proposals (wrong signature)', function(done) {
      helpers.createAndJoinWallet(clients, 1, 1, function() {
        clients[0].createAddress(function(err, x0) {
          should.not.exist(err);
          blockchainExplorerMock.setUtxo(x0, 10, 1);
          var opts = {
            amount: 10000,
            toAddress: 'n2TBMPzPECGUfcT2EByiTJ12TPZkhN2mN5',
            message: 'hello',
          };
          clients[0].sendTxProposal(opts, function(err, x) {
            should.not.exist(err);

            helpers.tamperResponse(clients[0], 'get', '/v1/txproposals/', {}, function(txps) {
              txps[0].proposalSignature = '304402206e4a1db06e00068582d3be41cfc795dcf702451c132581e661e7241ef34ca19202203e17598b4764913309897d56446b51bc1dcd41a25d90fdb5f87a6b58fe3a6920';
            }, function() {
              clients[0].getTxProposals({}, function(err, txps) {
                should.exist(err);
                err.should.be.an.instanceOf(Errors.SERVER_COMPROMISED);
                done();
              });
            });
          });
        });
      });
    });

    it('should detect fake tx proposals (tampered amount)', function(done) {
      helpers.createAndJoinWallet(clients, 1, 1, function() {
        clients[0].createAddress(function(err, x0) {
          should.not.exist(err);
          blockchainExplorerMock.setUtxo(x0, 10, 1);
          var opts = {
            amount: 10000,
            toAddress: 'n2TBMPzPECGUfcT2EByiTJ12TPZkhN2mN5',
            message: 'hello',
          };
          clients[0].sendTxProposal(opts, function(err, x) {
            should.not.exist(err);

            helpers.tamperResponse(clients[0], 'get', '/v1/txproposals/', {}, function(txps) {
              txps[0].amount = 100000;
            }, function() {
              clients[0].getTxProposals({}, function(err, txps) {
                should.exist(err);
                err.should.be.an.instanceOf(Errors.SERVER_COMPROMISED);
                done();
              });
            });
          });
        });
      });
    });
    it('should detect fake tx proposals (change address not it wallet)', function(done) {
      helpers.createAndJoinWallet(clients, 1, 1, function() {
        clients[0].createAddress(function(err, x0) {
          should.not.exist(err);
          blockchainExplorerMock.setUtxo(x0, 10, 1);
          var opts = {
            amount: 10000,
            toAddress: 'n2TBMPzPECGUfcT2EByiTJ12TPZkhN2mN5',
            message: 'hello',
          };
          clients[0].sendTxProposal(opts, function(err, x) {
            should.not.exist(err);

            helpers.tamperResponse(clients[0], 'get', '/v1/txproposals/', {}, function(txps) {
              txps[0].changeAddress.address = 'n2tbmpzpecgufct2ebyitj12tpzkhn2mn5';
            }, function() {
              clients[0].getTxProposals({}, function(err, txps) {
                should.exist(err);
                err.should.be.an.instanceOf(Errors.SERVER_COMPROMISED);
                done();
              });
            });
          });
        });
      });
    });
    it('Should return only main addresses (case 1)', function(done) {
      helpers.createAndJoinWallet(clients, 1, 1, function(w) {
        clients[0].createAddress(function(err, x0) {
          should.not.exist(err);
          blockchainExplorerMock.setUtxo(x0, 1, 1);
          var opts = {
            amount: 10000000,
            toAddress: 'n2TBMPzPECGUfcT2EByiTJ12TPZkhN2mN5',
            message: 'hello 1-1',
          };
          clients[0].sendTxProposal(opts, function(err, x) {
            should.not.exist(err);
            clients[0].getMainAddresses({}, function(err, addr) {
              should.not.exist(err);
              addr.length.should.equal(1);
              done();
            });
          });
        });
      });
    });
    it('Should return only main addresses (case 2)', function(done) {
      helpers.createAndJoinWallet(clients, 1, 1, function(w) {
        clients[0].createAddress(function(err, x0) {
          should.not.exist(err);
          clients[0].createAddress(function(err, x0) {
            should.not.exist(err);
            clients[0].getMainAddresses({
              doNotVerify: true
            }, function(err, addr) {
              should.not.exist(err);
              addr.length.should.equal(2);
              done();
            });
          });
        });
      });
    });
    it('Should return UTXOs', function(done) {
      helpers.createAndJoinWallet(clients, 1, 1, function(w) {
        clients[0].getUtxos({}, function(err, utxos) {
          should.not.exist(err);
          utxos.length.should.equal(0);
          clients[0].createAddress(function(err, x0) {
            should.not.exist(err);
            should.exist(x0.address);
            blockchainExplorerMock.setUtxo(x0, 1, 1);
            clients[0].getUtxos({}, function(err, utxos) {
              should.not.exist(err);
              utxos.length.should.equal(1);
              done();
            });
          });
        });
      });
    });
    it('Should return UTXOs for specific addresses', function(done) {
      helpers.createAndJoinWallet(clients, 1, 1, function(w) {
        async.map(_.range(3), function(i, next) {
          clients[0].createAddress(function(err, x) {
            should.not.exist(err);
            should.exist(x.address);
            blockchainExplorerMock.setUtxo(x, 1, 1);
            next(null, x.address);
          });
        }, function(err, addresses) {
          var opts = {
            addresses: _.take(addresses, 2),
          };
          clients[0].getUtxos(opts, function(err, utxos) {
            should.not.exist(err);
            utxos.length.should.equal(2);
            _.sum(utxos, 'satoshis').should.equal(2 * 1e8);
            done();
          });

        });
      });
    });
  });

  describe('Payment Protocol', function() {
    var http;

    beforeEach(function(done) {
      http = sinon.stub();
      http.yields(null, TestData.payProBuf);
      helpers.createAndJoinWallet(clients, 2, 2, function(w) {
        clients[0].createAddress(function(err, x0) {
          should.not.exist(err);
          should.exist(x0.address);
          blockchainExplorerMock.setUtxo(x0, 1, 2);
          blockchainExplorerMock.setUtxo(x0, 1, 2);
          var opts = {
            payProUrl: 'dummy',
          };
          clients[0].payProHttp = clients[1].payProHttp = http;

          clients[0].fetchPayPro(opts, function(err, paypro) {
            clients[0].sendTxProposal({
              toAddress: paypro.toAddress,
              amount: paypro.amount,
              message: paypro.memo,
              payProUrl: opts.payProUrl,
            }, function(err, x) {
              should.not.exist(err);
              done();
            });
          });
        });
      });
    });

    it('Should Create and Verify a Tx from PayPro', function(done) {

      clients[1].getTxProposals({}, function(err, txps) {
        should.not.exist(err);
        var tx = txps[0];
        // From the hardcoded paypro request
        tx.amount.should.equal(404500);
        tx.toAddress.should.equal('mjfjcbuYwBUdEyq2m7AezjCAR4etUBqyiE');
        tx.message.should.equal('Payment request for BitPay invoice CibEJJtG1t9H77KmM61E2t for merchant testCopay');
        tx.payProUrl.should.equal('dummy');
        done();
      });
    });

    it('Should Detect tampered PayPro Proposals at getTxProposals', function(done) {
      helpers.tamperResponse(clients[1], 'get', '/v1/txproposals/', {}, function(txps) {
        txps[0].amount++;
        // Generate the right signature (with client 0)
        var sig = clients[0]._computeProposalSignature(txps[0]);
        txps[0].proposalSignature = sig;

        return txps;
      }, function() {
        clients[1].getTxProposals({}, function(err, txps) {
          err.should.be.an.instanceOf(Errors.SERVER_COMPROMISED);
          done();
        });
      });
    });

    it('Should Detect tampered PayPro Proposals at signTx', function(done) {
      helpers.tamperResponse(clients[1], 'get', '/v1/txproposals/', {}, function(txps) {
        txps[0].amount++;
        // Generate the right signature (with client 0)
        var sig = clients[0]._computeProposalSignature(txps[0]);
        txps[0].proposalSignature = sig;
        return txps;
      }, function() {
        clients[1].getTxProposals({
          doNotVerify: true
        }, function(err, txps) {
          should.not.exist(err);
          clients[1].signTxProposal(txps[0], function(err, txps) {
            err.should.be.an.instanceOf(Errors.SERVER_COMPROMISED);
            done();
          });
        });
      });
    });

    it('Should handle broken paypro data', function(done) {
      http = sinon.stub();
      http.yields(null, 'a broken data');
      clients[0].payProHttp = http;
      var opts = {
        payProUrl: 'dummy',
      };
      clients[0].fetchPayPro(opts, function(err, paypro) {
        should.exist(err);
        err.message.should.contain('parse');
        done();
      });
    });

    it('Should ignore PayPro at getTxProposals if instructed', function(done) {
      http.yields(null, 'kaka');
      clients[1].doNotVerifyPayPro = true;
      clients[1].getTxProposals({}, function(err, txps) {
        should.not.exist(err);
        var tx = txps[0];
        // From the hardcoded paypro request
        tx.amount.should.equal(404500);
        tx.toAddress.should.equal('mjfjcbuYwBUdEyq2m7AezjCAR4etUBqyiE');
        tx.message.should.equal('Payment request for BitPay invoice CibEJJtG1t9H77KmM61E2t for merchant testCopay');
        tx.payProUrl.should.equal('dummy');
        done();
      });
    });

    it('Should ignore PayPro at signTxProposal if instructed', function(done) {
      http.yields(null, 'kaka');
      clients[1].doNotVerifyPayPro = true;
      clients[1].getTxProposals({}, function(err, txps) {
        should.not.exist(err);
        clients[1].signTxProposal(txps[0], function(err, txps) {
          should.not.exist(err);
          done();
        });
      });
    });

    it('Should send the "payment message" when last copayer sign', function(done) {
      clients[0].getTxProposals({}, function(err, txps) {
        should.not.exist(err);
        clients[0].signTxProposal(txps[0], function(err, xx, paypro) {
          should.not.exist(err);
          clients[1].signTxProposal(xx, function(err, yy, paypro) {
            should.not.exist(err);
            yy.status.should.equal('accepted');
            http.onCall(5).yields(null, TestData.payProAckBuf);

            clients[1].broadcastTxProposal(yy, function(err, zz, memo) {
              should.not.exist(err);
              var args = http.lastCall.args[0];
              args.method.should.equal('POST');
              args.body.length.should.equal(302);
              memo.should.equal('Transaction received by BitPay. Invoice will be marked as paid if the transaction is confirmed.');
              done();
            });
          });
        });
      });
    });


    it('Should send correct refund address', function(done) {
      clients[0].getTxProposals({}, function(err, txps) {
        should.not.exist(err);
        var changeAddress = txps[0].changeAddress.address;
        clients[0].signTxProposal(txps[0], function(err, xx, paypro) {
          should.not.exist(err);
          clients[1].signTxProposal(xx, function(err, yy, paypro) {
            should.not.exist(err);
            yy.status.should.equal('accepted');
            http.onCall(5).yields(null, TestData.payProAckBuf);

            clients[1].broadcastTxProposal(yy, function(err, zz, memo) {
              should.not.exist(err);
<<<<<<< HEAD
              clients[1].getMainAddresses({}, function(err, walletAddresses) {
                var args = http.lastCall.args[0];
                var data = BitcorePayPro.Payment.decode(args.body);
                var pay = new BitcorePayPro();
                var p = pay.makePayment(data);
                var refund_to = p.get('refund_to');
                refund_to.length.should.equal(1);

                refund_to = refund_to[0];

                var amount = refund_to.get('amount')
                amount.low.should.equal(404500);
                amount.high.should.equal(0);
                var s = refund_to.get('script');
                s = new Bitcore.Script(s.buffer.slice(s.offset, s.limit));
                var addr = new Bitcore.Address.fromScript(s, 'testnet');
                addr.toString().should.equal(
                  walletAddresses[walletAddresses.length - 1].address);
                done();
              });
            });
          });
        });
      });
    });


    it('Should fail if refund address is tampered', function(done) {
      clients[0].getTxProposals({}, function(err, txps) {
        should.not.exist(err);
        clients[0].signTxProposal(txps[0], function(err, xx, paypro) {
          should.not.exist(err);
          clients[1].signTxProposal(xx, function(err, yy, paypro) {
            should.not.exist(err);
            yy.status.should.equal('accepted');
            http.onCall(5).yields(null, TestData.payProAckBuf);

            helpers.tamperResponse(clients[1], 'post', '/v1/addresses/', {}, function(address) {
              address.address = '2N86pNEpREGpwZyHVC5vrNUCbF9nM1Geh4K';
            }, function() {
              clients[1].broadcastTxProposal(yy, function(err, zz, memo) {
                err.should.be.an.instanceOf(Errors.SERVER_COMPROMISED);
                done();
              });
=======
              var args = http.lastCall.args[0];
              var data = BitcorePayPro.Payment.decode(args.body);
              var pay = new BitcorePayPro();
              var p = pay.makePayment(data);
              var refund_to = p.get('refund_to');
              refund_to.length.should.equal(1);

              refund_to = refund_to[0];

              var amount = refund_to.get('amount')
              amount.low.should.equal(404500);
              amount.high.should.equal(0);
              var s = refund_to.get('script');
              s = new Bitcore.Script(s.buffer.slice(s.offset, s.limit));
              var addr = new Bitcore.Address.fromScript(s, 'testnet');
              addr.toString().should.equal(changeAddress);
              done();
>>>>>>> 430e85d2
            });
          });
        });
      });
    });
  });

  describe('Multiple output proposals', function() {
    var toAddress = 'n2TBMPzPECGUfcT2EByiTJ12TPZkhN2mN5';
    var opts = {
      type: 'multiple_outputs',
      message: 'hello',
      outputs: [{
        amount: 10000,
        toAddress: toAddress,
        message: 'world',
      }, {
        amount: 20000,
        toAddress: toAddress,
        message: null,
      }, {
        amount: 30000,
        toAddress: toAddress,
      }]
    };

    beforeEach(function(done) {
      var http = sinon.stub();
      http.yields(null, TestData.payProBuf);
      helpers.createAndJoinWallet(clients, 1, 1, function(w) {
        clients[0].createAddress(function(err, x0) {
          should.not.exist(err);
          should.exist(x0.address);
          blockchainExplorerMock.setUtxo(x0, 1, 1);
          clients[0].payProHttp = clients[1].payProHttp = http;
          done();
        });
      });
    });

    it('should support txs with no change address', function(done) {
      var opts2 = _.cloneDeep(opts);
      opts2.outputs.push({
        amount: 1e8 - _.sum(opts.outputs, 'amount') - 3650, // Fee for this tx
        toAddress: toAddress,
      });
      clients[0].sendTxProposal(opts2, function(err, txp) {
        should.not.exist(err);
        var t = Client.buildTx(txp);
        t.toObject().outputs.length.should.equal(opts2.outputs.length);
        should.not.exist(t.getChangeOutput());
        done();
      });
    });

    function doit(opts, doNotVerifyPayPro, doBroadcast, done) {
      clients[0].sendTxProposal(opts, function(err, x) {
        should.not.exist(err);
        clients[0].getTx(x.id, function(err, x2) {
          should.not.exist(err);
          x2.creatorName.should.equal('creator');
          x2.message.should.equal('hello');
          x2.fee.should.equal(3300);
          x2.outputs[0].toAddress.should.equal(toAddress);
          x2.outputs[0].amount.should.equal(10000);
          x2.outputs[0].message.should.equal('world');
          x2.outputs[1].toAddress.should.equal(toAddress);
          x2.outputs[1].amount.should.equal(20000);
          should.not.exist(x2.outputs[1].message);
          x2.outputs[2].toAddress.should.equal(toAddress);
          x2.outputs[2].amount.should.equal(30000);
          should.not.exist(x2.outputs[2].message);
          clients[0].doNotVerifyPayPro = doNotVerifyPayPro;
          clients[0].signTxProposal(x2, function(err, txp) {
            should.not.exist(err);
            txp.status.should.equal('accepted');
            if (doBroadcast) {
              clients[0].broadcastTxProposal(txp, function(err, txp) {
                should.not.exist(err);
                txp.status.should.equal('broadcasted');
                txp.txid.should.equal((new Bitcore.Transaction(blockchainExplorerMock.lastBroadcasted)).id);
                done();
              });
            } else {
              done();
            }
          });
        });
      });
    };
    it('should create, get, sign, and broadcast proposal with no payProUrl', function(done) {
      delete opts.payProUrl;
      doit(opts, false, true, done);
    });
    it('should create, get, sign, and broadcast proposal with null payProUrl', function(done) {
      opts.payProUrl = null;
      doit(opts, false, true, done);
    });
    it('should create, get, sign, and broadcast proposal with empty string payProUrl', function(done) {
      opts.payProUrl = '';
      doit(opts, false, true, done);
    });
    it('should create, get, and sign proposal with mal-formed payProUrl', function(done) {
      opts.payProUrl = 'dummy';
      doit(opts, true, false, done);
    });
    it('should create, get, and sign proposal with well-formed payProUrl', function(done) {
      opts.payProUrl = 'https://merchant.com/pay.php?h%3D2a8628fc2fbe';
      doit(opts, true, false, done);
    });
  });

  describe('Optional Proposal Fields', function() {
    var opts;
    beforeEach(function(done) {
      opts = {
        type: 'simple',
        amount: 10000,
        toAddress: 'n2TBMPzPECGUfcT2EByiTJ12TPZkhN2mN5',
        message: 'some message',
        payProUrl: 'dummy'
      };
      done();
    });

    function doTest(opts, done) {
      helpers.createAndJoinWallet(clients, 2, 2, function(w) {
        clients[0].createAddress(function(err, x0) {
          should.not.exist(err);
          should.exist(x0.address);
          blockchainExplorerMock.setUtxo(x0, 1, 2);
          clients[0].sendTxProposal(opts, function(err, x) {
            should.not.exist(err);
            clients[1].getTx(x.id, function(err, x2) {
              should.not.exist(err);
              should.exist(x2);
              clients[0].removeTxProposal(x2, function(err) {
                done();
              });
            });
          });
        });
      });
    };

    it('should pass with complete simple header', function(done) {
      doTest(opts, done);
    });
    it('should pass with null message', function(done) {
      opts.message = null;
      doTest(opts, done);
    });
    it('should pass with no message', function(done) {
      delete opts.message;
      doTest(opts, done);
    });
    it('should pass with null payProUrl', function(done) {
      opts.payProUrl = '';
      doTest(opts, done);
    });
    it('should pass with no payProUrl', function(done) {
      delete opts.payProUrl;
      doTest(opts, done);
    });
    it('should pass with complete multi-output header', function(done) {
      opts.type = 'multiple_outputs';
      opts.outputs = [{
        toAddress: opts.toAddress,
        amount: opts.amount,
        message: opts.message
      }];
      delete opts.toAddress;
      delete opts.amount;
      doTest(opts, done);
    });
    it('should pass with multi-output header and no message', function(done) {
      opts.type = 'multiple_outputs';
      opts.outputs = [{
        toAddress: opts.toAddress,
        amount: opts.amount
      }];
      delete opts.toAddress;
      delete opts.amount;
      doTest(opts, done);
    });
  });

  describe('Transactions Signatures and Rejection', function() {
    this.timeout(5000);
    it('Send and broadcast in 1-1 wallet', function(done) {
      helpers.createAndJoinWallet(clients, 1, 1, function(w) {
        clients[0].createAddress(function(err, x0) {
          should.not.exist(err);
          should.exist(x0.address);
          blockchainExplorerMock.setUtxo(x0, 1, 1);
          var opts = {
            amount: 10000000,
            toAddress: 'n2TBMPzPECGUfcT2EByiTJ12TPZkhN2mN5',
            message: 'hello',
          };
          clients[0].sendTxProposal(opts, function(err, txp) {
            should.not.exist(err);
            txp.requiredRejections.should.equal(1);
            txp.requiredSignatures.should.equal(1);
            txp.status.should.equal('pending');
            txp.changeAddress.path.should.equal('m/1/0');
            clients[0].signTxProposal(txp, function(err, txp) {
              should.not.exist(err);
              txp.status.should.equal('accepted');
              clients[0].broadcastTxProposal(txp, function(err, txp) {
                should.not.exist(err);
                txp.status.should.equal('broadcasted');
                txp.txid.should.equal((new Bitcore.Transaction(blockchainExplorerMock.lastBroadcasted)).id);
                done();
              });
            });
          });
        });
      });
    });
    it('Send and broadcast in 2-3 wallet', function(done) {
      helpers.createAndJoinWallet(clients, 2, 3, function(w) {
        clients[0].createAddress(function(err, x0) {
          should.not.exist(err);
          should.exist(x0.address);
          blockchainExplorerMock.setUtxo(x0, 10, 2);
          var opts = {
            amount: 10000,
            toAddress: 'n2TBMPzPECGUfcT2EByiTJ12TPZkhN2mN5',
            message: 'hello',
          };
          clients[0].sendTxProposal(opts, function(err, txp) {
            should.not.exist(err);
            clients[0].getStatus({}, function(err, st) {
              should.not.exist(err);
              var txp = st.pendingTxps[0];
              txp.status.should.equal('pending');
              txp.requiredRejections.should.equal(2);
              txp.requiredSignatures.should.equal(2);
              var w = st.wallet;
              w.copayers.length.should.equal(3);
              w.status.should.equal('complete');
              var b = st.balance;
              b.totalAmount.should.equal(1000000000);
              b.lockedAmount.should.equal(1000000000);
              clients[0].signTxProposal(txp, function(err, txp) {
                should.not.exist(err, err);
                txp.status.should.equal('pending');
                clients[1].signTxProposal(txp, function(err, txp) {
                  should.not.exist(err);
                  txp.status.should.equal('accepted');
                  clients[1].broadcastTxProposal(txp, function(err, txp) {
                    txp.status.should.equal('broadcasted');
                    txp.txid.should.equal((new Bitcore.Transaction(blockchainExplorerMock.lastBroadcasted)).id);
                    done();
                  });
                });
              });
            });
          });
        });
      });
    });

    it.skip('Send, reject actions in 2-3 wallet much have correct copayerNames', function(done) {
      helpers.createAndJoinWallet(clients, 2, 3, function(w) {
        clients[0].createAddress(function(err, x0) {
          should.not.exist(err);
          blockchainExplorerMock.setUtxo(x0, 10, 2);
          var opts = {
            amount: 10000,
            toAddress: 'n2TBMPzPECGUfcT2EByiTJ12TPZkhN2mN5',
            message: 'hello 1-1',
          };
          clients[0].sendTxProposal(opts, function(err, txp) {
            should.not.exist(err);
            clients[0].rejectTxProposal(txp, 'wont sign', function(err, txp) {
              should.not.exist(err, err);
              clients[1].signTxProposal(txp, function(err, txp) {
                should.not.exist(err);
                done();
              });
            });
          });
        });
      });
    });



    it('Send, reject, 2 signs and broadcast in 2-3 wallet', function(done) {
      helpers.createAndJoinWallet(clients, 2, 3, function(w) {
        clients[0].createAddress(function(err, x0) {
          should.not.exist(err);
          should.exist(x0.address);
          blockchainExplorerMock.setUtxo(x0, 10, 2);
          var opts = {
            amount: 10000,
            toAddress: 'n2TBMPzPECGUfcT2EByiTJ12TPZkhN2mN5',
            message: 'hello 1-1',
          };
          clients[0].sendTxProposal(opts, function(err, txp) {
            should.not.exist(err);
            txp.status.should.equal('pending');
            txp.requiredRejections.should.equal(2);
            txp.requiredSignatures.should.equal(2);
            clients[0].rejectTxProposal(txp, 'wont sign', function(err, txp) {
              should.not.exist(err, err);
              txp.status.should.equal('pending');
              clients[1].signTxProposal(txp, function(err, txp) {
                should.not.exist(err);
                clients[2].signTxProposal(txp, function(err, txp) {
                  should.not.exist(err);
                  txp.status.should.equal('accepted');
                  clients[2].broadcastTxProposal(txp, function(err, txp) {
                    txp.status.should.equal('broadcasted');
                    txp.txid.should.equal((new Bitcore.Transaction(blockchainExplorerMock.lastBroadcasted)).id);
                    done();
                  });
                });
              });
            });
          });
        });
      });
    });

    it('Send, reject in 3-4 wallet', function(done) {
      helpers.createAndJoinWallet(clients, 3, 4, function(w) {
        clients[0].createAddress(function(err, x0) {
          should.not.exist(err);
          should.exist(x0.address);
          blockchainExplorerMock.setUtxo(x0, 10, 3);
          var opts = {
            amount: 10000,
            toAddress: 'n2TBMPzPECGUfcT2EByiTJ12TPZkhN2mN5',
            message: 'hello 1-1',
          };
          clients[0].sendTxProposal(opts, function(err, txp) {
            should.not.exist(err);
            txp.status.should.equal('pending');
            txp.requiredRejections.should.equal(2);
            txp.requiredSignatures.should.equal(3);

            clients[0].rejectTxProposal(txp, 'wont sign', function(err, txp) {
              should.not.exist(err, err);
              txp.status.should.equal('pending');
              clients[1].signTxProposal(txp, function(err, txp) {
                should.not.exist(err);
                txp.status.should.equal('pending');
                clients[2].rejectTxProposal(txp, 'me neither', function(err, txp) {
                  should.not.exist(err);
                  txp.status.should.equal('rejected');
                  done();
                });
              });
            });
          });
        });
      });
    });

    it('Should not allow to reject or sign twice', function(done) {
      helpers.createAndJoinWallet(clients, 2, 3, function(w) {
        clients[0].createAddress(function(err, x0) {
          should.not.exist(err);
          should.exist(x0.address);
          blockchainExplorerMock.setUtxo(x0, 10, 2);
          var opts = {
            amount: 10000,
            toAddress: 'n2TBMPzPECGUfcT2EByiTJ12TPZkhN2mN5',
            message: 'hello 1-1',
          };
          clients[0].sendTxProposal(opts, function(err, txp) {
            should.not.exist(err);
            txp.status.should.equal('pending');
            txp.requiredRejections.should.equal(2);
            txp.requiredSignatures.should.equal(2);
            clients[0].signTxProposal(txp, function(err, txp) {
              should.not.exist(err);
              txp.status.should.equal('pending');
              clients[0].signTxProposal(txp, function(err) {
                should.exist(err);
                err.should.be.an.instanceOf(Errors.COPAYER_VOTED);
                clients[1].rejectTxProposal(txp, 'xx', function(err, txp) {
                  should.not.exist(err);
                  clients[1].rejectTxProposal(txp, 'xx', function(err) {
                    should.exist(err);
                    err.should.be.an.instanceOf(Errors.COPAYER_VOTED);
                    done();
                  });
                });
              });
            });
          });
        });
      });
    });
  });

  describe('Broadcast raw transaction', function() {
    it('should broadcast raw tx', function(done) {
      helpers.createAndJoinWallet(clients, 1, 1, function(w) {
        var opts = {
          network: 'testnet',
          rawTx: '0100000001b1b1b1b0d9786e237ec6a4b80049df9e926563fee7bdbc1ac3c4efc3d0af9a1c010000006a47304402207c612d36d0132ed463526a4b2370de60b0aa08e76b6f370067e7915c2c74179b02206ae8e3c6c84cee0bca8521704eddb40afe4590f14fd5d6434da980787ba3d5110121031be732b984b0f1f404840f2479bcc81f90187298efecc67dd83e1f93d9b2860dfeffffff0200ab9041000000001976a91403383bd4cff200de3690db1ed17d0b1a228ea43f88ac25ad6ed6190000001976a9147ccbaf7bcc1e323548bd1d57d7db03f6e6daf76a88acaec70700',
        };
        clients[0].broadcastRawTx(opts, function(err, txid) {
          should.not.exist(err);
          txid.should.equal('d19871cf7c123d413ac71f9240ea234fac77bc95bcf41015d8bf5c03f221b92c');
          done();
        });
      });
    });
  });

  describe('Transaction history', function() {
    it('should get transaction history', function(done) {
      blockchainExplorerMock.setHistory(TestData.history);
      helpers.createAndJoinWallet(clients, 1, 1, function(w) {
        clients[0].createAddress(function(err, x0) {
          should.not.exist(err);
          should.exist(x0.address);
          clients[0].getTxHistory({}, function(err, txs) {
            should.not.exist(err);
            should.exist(txs);
            txs.length.should.equal(2);
            done();
          });
        });
      });
    });
    it('should get empty transaction history when there are no addresses', function(done) {
      blockchainExplorerMock.setHistory(TestData.history);
      helpers.createAndJoinWallet(clients, 1, 1, function(w) {
        clients[0].getTxHistory({}, function(err, txs) {
          should.not.exist(err);
          should.exist(txs);
          txs.length.should.equal(0);
          done();
        });
      });
    });
    it('should get transaction history decorated with proposal', function(done) {
      async.waterfall([

        function(next) {
          helpers.createAndJoinWallet(clients, 2, 3, function(w) {
            clients[0].createAddress(function(err, address) {
              should.not.exist(err);
              should.exist(address);
              next(null, address);
            });
          });
        },
        function(address, next) {
          blockchainExplorerMock.setUtxo(address, 10, 2);
          var opts = {
            amount: 10000,
            toAddress: 'n2TBMPzPECGUfcT2EByiTJ12TPZkhN2mN5',
            message: 'some message',
          };
          clients[0].sendTxProposal(opts, function(err, txp) {
            should.not.exist(err);
            clients[1].rejectTxProposal(txp, 'some reason', function(err, txp) {
              should.not.exist(err);
              clients[2].signTxProposal(txp, function(err, txp) {
                should.not.exist(err);
                clients[0].signTxProposal(txp, function(err, txp) {
                  should.not.exist(err);
                  txp.status.should.equal('accepted');
                  clients[0].broadcastTxProposal(txp, function(err, txp) {
                    should.not.exist(err);
                    txp.status.should.equal('broadcasted');
                    next(null, txp);
                  });
                });
              });
            });
          });
        },
        function(txp, next) {
          var history = _.cloneDeep(TestData.history);
          history[0].txid = txp.txid;
          blockchainExplorerMock.setHistory(history);
          clients[0].getTxHistory({}, function(err, txs) {
            should.not.exist(err);
            should.exist(txs);
            txs.length.should.equal(2);
            var decorated = _.find(txs, {
              txid: txp.txid
            });
            should.exist(decorated);
            decorated.proposalId.should.equal(txp.id);
            decorated.message.should.equal('some message');
            decorated.actions.length.should.equal(3);
            var rejection = _.find(decorated.actions, {
              type: 'reject'
            });
            should.exist(rejection);
            rejection.comment.should.equal('some reason');
            done();
          });
        }
      ]);
    });
    it('should get paginated transaction history', function(done) {
      var testCases = [{
        opts: {},
        expected: [20, 10]
      }, {
        opts: {
          skip: 1,
        },
        expected: [10]
      }, {
        opts: {
          limit: 1,
        },
        expected: [20]
      }, {
        opts: {
          skip: 3,
        },
        expected: []
      }, {
        opts: {
          skip: 1,
          limit: 10,
        },
        expected: [10]
      }, ];

      blockchainExplorerMock.setHistory(TestData.history);
      helpers.createAndJoinWallet(clients, 1, 1, function(w) {
        clients[0].createAddress(function(err, x0) {
          should.not.exist(err);
          should.exist(x0.address);
          async.each(testCases, function(testCase, next) {
            clients[0].getTxHistory(testCase.opts, function(err, txs) {
              should.not.exist(err);
              should.exist(txs);
              var times = _.pluck(txs, 'time');
              times.should.deep.equal(testCase.expected);
              next();
            });
          }, done);
        });
      });
    });
  });

  describe('Mobility, backup & restore', function() {
    describe('Export & Import', function() {
      var address, importedClient;
      beforeEach(function(done) {
        importedClient = null;
        helpers.createAndJoinWallet(clients, 1, 1, function() {
          clients[0].createAddress(function(err, addr) {
            should.not.exist(err);
            should.exist(addr.address);
            address = addr.address;
            done();
          });
        });
      });
      afterEach(function(done) {
        importedClient.getMainAddresses({}, function(err, list) {
          should.not.exist(err);
          should.exist(list);
          list.length.should.equal(1);
          list[0].address.should.equal(address);
          done();
        });
      });

      it('should export & import', function() {
        var exported = clients[0].export();

        importedClient = helpers.newClient(app);
        importedClient.import(exported);
      });
      it('should export without signing rights', function() {
        clients[0].canSign().should.be.true;
        var exported = clients[0].export({
          noSign: true,
        });

        importedClient = helpers.newClient(app);
        importedClient.import(exported);
        importedClient.canSign().should.be.false;
      });

      it('should export & import with mnemonics + BWS', function(done) {
        var c = clients[0].credentials;
        var walletId = c.walletId;
        var walletName = c.walletName;
        var copayerName = c.copayerName;
        var key = c.xPrivKey;

        var exported = clients[0].getMnemonic();
        importedClient = helpers.newClient(app);
        importedClient.importFromMnemonic(exported, {
          network: c.network,
        }, function(err) {
          var c2 = importedClient.credentials;
          c2.xPrivKey.should.equal(key);
          should.not.exist(err);
          c2.walletId.should.equal(walletId);
          c2.walletName.should.equal(walletName);
          c2.copayerName.should.equal(copayerName);
          done();
        });
      });


      it('should export & import with xprivkey + BWS', function(done) {
        var c = clients[0].credentials;
        var walletId = c.walletId;
        var walletName = c.walletName;
        var copayerName = c.copayerName;
        var network = c.network;
        var key = c.xPrivKey;

        var exported = clients[0].getMnemonic();
        importedClient = helpers.newClient(app);
        importedClient.importFromExtendedPrivateKey(key, function(err) {
          var c2 = importedClient.credentials;
          c2.xPrivKey.should.equal(key);
          should.not.exist(err);
          c2.walletId.should.equal(walletId);
          c2.walletName.should.equal(walletName);
          c2.copayerName.should.equal(copayerName);
          done();
        });
      });
    });

    describe('Mnemonic related tests', function() {
      var importedClient;

      it('should import with mnemonics livenet', function(done) {
        var client = helpers.newClient(app);
        client.seedFromRandomWithMnemonic();
        var exported = client.getMnemonic();
        client.createWallet('wallet name', 'creator', 1, 1, {
          network: 'livenet'
        }, function(err) {
          should.not.exist(err);
          var c = client.credentials;
          importedClient = helpers.newClient(app);
          importedClient.importFromMnemonic(exported, {}, function(err) {
            should.not.exist(err);
            var c2 = importedClient.credentials;
            c2.network.should.equal('livenet');
            c2.xPubKey.should.equal(client.credentials.xPubKey);
            c2.personalEncryptingKey.should.equal(c.personalEncryptingKey);
            c2.walletId.should.equal(c.walletId);
            c2.walletName.should.equal(c.walletName);
            c2.copayerName.should.equal(c.copayerName);
            done();
          });
        });
      });
      // Generated with https://dcpos.github.io/bip39/
      it('should fail to import from words if not at BWS', function(done) {
        var exported = 'bounce tonight little spy earn void nominee ankle walk ten type update';
        importedClient = helpers.newClient(app);
        importedClient.importFromMnemonic(exported, {
          network: 'testnet',
        }, function(err) {
          err.should.be.an.instanceOf(Errors.NOT_AUTHORIZED);
          importedClient.mnemonicHasPassphrase().should.equal(false);
          importedClient.credentials.xPrivKey.should.equal('tprv8ZgxMBicQKsPdTYGTn3cPvTJJuuKHCYbfH1fbu4ceZ5tzYrcjYMKY1JfZiEFDDpEXWquSpX6jRsEoVPoaSw82tQ1Wn1U3K1bQDZBj3UGuEG');
          done();
        });
      });
      it('should fail to import from words if not at BWS, with passphrase', function(done) {
        var exported = 'bounce tonight little spy earn void nominee ankle walk ten type update';
        importedClient = helpers.newClient(app);
        importedClient.importFromMnemonic(exported, {
          network: 'testnet',
          passphrase: 'hola',
        }, function(err) {
          err.should.be.an.instanceOf(Errors.NOT_AUTHORIZED);
          importedClient.mnemonicHasPassphrase().should.equal(true);
          importedClient.credentials.xPrivKey.should.equal('tprv8ZgxMBicQKsPdVijVxEu7gVDi86PUZqbCe7xTGLwVXwZpsG3HuxLDjXL3DXRSaaNymMD7gRpXimxnUDYa5N7pLTKLQymdSotrb4co7Nwrs7');
          done();
        });
      });
      it('should import with external priv key', function(done) {
        var client = helpers.newClient(app);
        client.seedFromExtendedPublicKey('xpub661MyMwAqRbcGVyYUcHbZi9KNhN9Tdj8qHi9ZdoUXP1VeKiXDGGrE9tSoJKYhGFE2rimteYdwvoP6e87zS5LsgcEvsvdrpPBEmeWz9EeAUq', 'ledger', '1a1f001a1f001a1f001a1f001a1f001a1f001a1f001a1f001a1f001a1f001a1f001a1f001a1f001a1f001a1f001a1f001a1f001a1f001a1f001a1f001a1f001a1f001a1f001a1f001a1f001a1f001a1f001a1f001a1f001a1f001a1f001a1f00');
        client.createWallet('wallet name', 'creator', 1, 1, {
          network: 'livenet'
        }, function(err) {
          should.not.exist(err);
          var c = client.credentials;
          importedClient = helpers.newClient(app);
          importedClient.importFromExtendedPublicKey('xpub661MyMwAqRbcGVyYUcHbZi9KNhN9Tdj8qHi9ZdoUXP1VeKiXDGGrE9tSoJKYhGFE2rimteYdwvoP6e87zS5LsgcEvsvdrpPBEmeWz9EeAUq', 'ledger', '1a1f001a1f001a1f001a1f001a1f001a1f001a1f001a1f001a1f001a1f001a1f001a1f001a1f001a1f001a1f001a1f001a1f001a1f001a1f001a1f001a1f001a1f001a1f001a1f001a1f001a1f001a1f001a1f001a1f001a1f001a1f001a1f00', {}, function(err) {
            should.not.exist(err);
            var c2 = importedClient.credentials;
            c2.account.should.equal(0);
            c2.xPubKey.should.equal(client.credentials.xPubKey);
            c2.personalEncryptingKey.should.equal(c.personalEncryptingKey);
            c2.walletId.should.equal(c.walletId);
            c2.walletName.should.equal(c.walletName);
            c2.copayerName.should.equal(c.copayerName);
            done();
          });
        });
      });
      it('should fail to import with external priv key when not enought entropy', function() {
        var client = helpers.newClient(app);
        (function() {
          client.seedFromExtendedPublicKey('xpub661MyMwAqRbcGVyYUcHbZi9KNhN9Tdj8qHi9ZdoUXP1VeKiXDGGrE9tSoJKYhGFE2rimteYdwvoP6e87zS5LsgcEvsvdrpPBEmeWz9EeAUq', 'ledger', '1a1f00');
        }).should.throw('entropy');
      });


    });

    describe('Recovery', function() {
      it('should be able to gain access to a 1-1 wallet with just the xPriv', function(done) {
        helpers.createAndJoinWallet(clients, 1, 1, function() {
          var xpriv = clients[0].credentials.xPrivKey;
          var walletName = clients[0].credentials.walletName;
          var copayerName = clients[0].credentials.copayerName;

          clients[0].createAddress(function(err, addr) {
            should.not.exist(err);
            should.exist(addr);

            var recoveryClient = helpers.newClient(app);
            recoveryClient.seedFromExtendedPrivateKey(xpriv);
            recoveryClient.openWallet(function(err) {
              should.not.exist(err);
              recoveryClient.credentials.walletName.should.equal(walletName);
              recoveryClient.credentials.copayerName.should.equal(copayerName);
              recoveryClient.getMainAddresses({}, function(err, list) {
                should.not.exist(err);
                should.exist(list);
                list[0].address.should.equal(addr.address);
                done();
              });
            });
          });
        });
      });

      it('should be able to see txp messages after gaining access', function(done) {
        helpers.createAndJoinWallet(clients, 1, 1, function() {
          var xpriv = clients[0].credentials.xPrivKey;
          var walletName = clients[0].credentials.walletName;
          clients[0].createAddress(function(err, x0) {
            should.not.exist(err);
            should.exist(x0.address);
            blockchainExplorerMock.setUtxo(x0, 1, 1, 0);
            var opts = {
              amount: 30000,
              toAddress: 'n2TBMPzPECGUfcT2EByiTJ12TPZkhN2mN5',
              message: 'hello',
            };
            clients[0].sendTxProposal(opts, function(err, x) {
              should.not.exist(err);
              var recoveryClient = helpers.newClient(app);
              recoveryClient.seedFromExtendedPrivateKey(xpriv);
              recoveryClient.openWallet(function(err) {
                should.not.exist(err);
                recoveryClient.credentials.walletName.should.equal(walletName);
                recoveryClient.getTx(x.id, function(err, x2) {
                  should.not.exist(err);
                  x2.message.should.equal(opts.message);
                  done();
                });
              });
            });
          });
        });
      });

      it('should be able to recreate wallet 2-2', function(done) {
        helpers.createAndJoinWallet(clients, 2, 2, function() {
          clients[0].createAddress(function(err, addr) {
            should.not.exist(err);
            should.exist(addr);

            var storage = new Storage({
              db: helpers.newDb(),
            });

            var newApp;
            var expressApp = new ExpressApp();
            expressApp.start({
              storage: storage,
              blockchainExplorer: blockchainExplorerMock,
              disableLogs: true,
            }, function() {
              newApp = expressApp.app;

              var oldPKR = _.clone(clients[0].credentials.publicKeyRing);
              var recoveryClient = helpers.newClient(newApp);
              recoveryClient.import(clients[0].export());

              recoveryClient.getStatus({}, function(err, status) {
                should.exist(err);
                err.should.be.an.instanceOf(Errors.NOT_AUTHORIZED);
                recoveryClient.recreateWallet(function(err) {
                  should.not.exist(err);
                  recoveryClient.getStatus({}, function(err, status) {
                    should.not.exist(err);
                    _.difference(_.pluck(status.wallet.copayers, 'name'), ['creator', 'copayer 1']).length.should.equal(0);
                    recoveryClient.createAddress(function(err, addr2) {
                      should.not.exist(err);
                      should.exist(addr2);
                      addr2.address.should.equal(addr.address);
                      addr2.path.should.equal(addr.path);

                      var recoveryClient2 = helpers.newClient(newApp);
                      recoveryClient2.import(clients[1].export());
                      recoveryClient2.getStatus({}, function(err, status) {
                        should.not.exist(err);
                        done();
                      });
                    });
                  });
                });
              });
            });
          });
        });
      });

      it('should be able to recover funds from recreated wallet', function(done) {
        this.timeout(10000);
        helpers.createAndJoinWallet(clients, 2, 2, function() {
          clients[0].createAddress(function(err, addr) {
            should.not.exist(err);
            should.exist(addr);
            blockchainExplorerMock.setUtxo(addr, 1, 2);

            var storage = new Storage({
              db: helpers.newDb(),
            });
            var newApp;
            var expressApp = new ExpressApp();
            expressApp.start({
                storage: storage,
                blockchainExplorer: blockchainExplorerMock,
                disableLogs: true,
              },
              function() {
                newApp = expressApp.app;

                var recoveryClient = helpers.newClient(newApp);
                recoveryClient.import(clients[0].export());

                recoveryClient.getStatus({}, function(err, status) {
                  should.exist(err);
                  err.should.be.an.instanceOf(Errors.NOT_AUTHORIZED);
                  recoveryClient.recreateWallet(function(err) {
                    should.not.exist(err);
                    recoveryClient.getStatus({}, function(err, status) {
                      should.not.exist(err);
                      recoveryClient.startScan({}, function(err) {
                        should.not.exist(err);
                        var balance = 0;
                        async.whilst(function() {
                          return balance == 0;
                        }, function(next) {
                          setTimeout(function() {
                            recoveryClient.getBalance({}, function(err, b) {
                              balance = b.totalAmount;
                              next(err);
                            });
                          }, 200);
                        }, function(err) {
                          should.not.exist(err);
                          balance.should.equal(1e8);
                          done();
                        });
                      });
                    });
                  });
                });
              });
          });
        });
      });

      it('should be able call recreate wallet twice', function(done) {
        helpers.createAndJoinWallet(clients, 2, 2, function() {
          clients[0].createAddress(function(err, addr) {
            should.not.exist(err);
            should.exist(addr);

            var storage = new Storage({
              db: helpers.newDb(),
            });
            var newApp;
            var expressApp = new ExpressApp();
            expressApp.start({
                storage: storage,
                blockchainExplorer: blockchainExplorerMock,
                disableLogs: true,
              },
              function() {
                newApp = expressApp.app;

                var oldPKR = _.clone(clients[0].credentials.publicKeyRing);
                var recoveryClient = helpers.newClient(newApp);
                recoveryClient.import(clients[0].export());

                recoveryClient.getStatus({}, function(err, status) {
                  should.exist(err);
                  err.should.be.an.instanceOf(Errors.NOT_AUTHORIZED);
                  recoveryClient.recreateWallet(function(err) {
                    should.not.exist(err);
                    recoveryClient.recreateWallet(function(err) {
                      should.not.exist(err);
                      recoveryClient.getStatus({}, function(err, status) {
                        should.not.exist(err);
                        _.difference(_.pluck(status.wallet.copayers, 'name'), ['creator', 'copayer 1']).length.should.equal(0);
                        recoveryClient.createAddress(function(err, addr2) {
                          should.not.exist(err);
                          should.exist(addr2);
                          addr2.address.should.equal(addr.address);
                          addr2.path.should.equal(addr.path);

                          var recoveryClient2 = helpers.newClient(newApp);
                          recoveryClient2.import(clients[1].export());
                          recoveryClient2.getStatus({}, function(err, status) {
                            should.not.exist(err);
                            done();
                          });
                        });
                      });
                    });
                  });
                });
              });
          });
        });
      });

      it('should be able to recreate 1-of-1 wallet with external key (m/48) account 2', function(done) {
        clients[0].seedFromExtendedPublicKey('tprv8ZgxMBicQKsPdeZR4tV14PAJmzrWGsmafRVaHXUVYezrSbtnFM1CnqdbQuXfmSLxwr71axKewd3LTRDcQmtttUnZe27TQoGmGMeddv1H9JQ', 'ledger', 'b0937662dddea83b0ce037ff3991dd', {
          account: 2,
          derivationStrategy: 'BIP48',
        });
        clients[0].createWallet('wallet name', 'creator', 1, 1, {
          network: 'testnet'
        }, function(err, secret) {
          should.not.exist(err);

          clients[0].createAddress(function(err, addr) {
            should.not.exist(err);
            should.exist(addr);

            var storage = new Storage({
              db: helpers.newDb(),
            });

            var newApp;
            var expressApp = new ExpressApp();
            expressApp.start({
              storage: storage,
              blockchainExplorer: blockchainExplorerMock,
              disableLogs: true,
            }, function() {
              newApp = expressApp.app;

              var oldPKR = _.clone(clients[0].credentials.publicKeyRing);
              var recoveryClient = helpers.newClient(newApp);
              recoveryClient.import(clients[0].export());
              recoveryClient.credentials.derivationStrategy.should.equal('BIP48');
              recoveryClient.credentials.account.should.equal(2);
              recoveryClient.getStatus({}, function(err, status) {
                should.exist(err);
                err.should.be.an.instanceOf(Errors.NOT_AUTHORIZED);
                recoveryClient.recreateWallet(function(err) {
                  should.not.exist(err);
                  recoveryClient.getStatus({}, function(err, status) {
                    should.not.exist(err);
                    recoveryClient.createAddress(function(err, addr2) {
                      should.not.exist(err);
                      should.exist(addr2);
                      addr2.address.should.equal(addr.address);
                      addr2.path.should.equal(addr.path);
                      done();
                    });
                  });
                });
              });
            });
          });
        });
      });
    });
  });

  describe('Air gapped related flows', function() {
    it('should create wallet in proxy from airgapped', function(done) {
      var airgapped = new Client();
      airgapped.seedFromRandom({
        network: 'testnet'
      });
      var exported = airgapped.export({
        noSign: true
      });

      var proxy = helpers.newClient(app);
      proxy.import(exported);
      should.not.exist(proxy.credentials.xPrivKey);

      var seedSpy = sinon.spy(proxy, 'seedFromRandom');
      proxy.createWallet('wallet name', 'creator', 1, 1, {
        network: 'testnet'
      }, function(err) {
        should.not.exist(err);
        seedSpy.called.should.be.false;
        proxy.getStatus({}, function(err, status) {
          should.not.exist(err);
          status.wallet.name.should.equal('wallet name');
          done();
        });
      });
    });
    it('should fail to create wallet in proxy from airgapped when networks do not match', function(done) {
      var airgapped = new Client();
      airgapped.seedFromRandom({
        network: 'testnet'
      });
      var exported = airgapped.export({
        noSign: true
      });

      var proxy = helpers.newClient(app);
      proxy.import(exported);
      should.not.exist(proxy.credentials.xPrivKey);

      var seedSpy = sinon.spy(proxy, 'seedFromRandom');
      should.not.exist(proxy.credentials.xPrivKey);
      proxy.createWallet('wallet name', 'creator', 1, 1, {
        network: 'livenet'
      }, function(err) {
        should.exist(err);
        err.message.should.equal('Existing keys were created for a different network');
        done();
      });
    });
    it('should be able to sign from airgapped client and broadcast from proxy', function(done) {
      var airgapped = new Client();
      airgapped.seedFromRandom({
        network: 'testnet'
      });
      var exported = airgapped.export({
        noSign: true
      });

      var proxy = helpers.newClient(app);
      proxy.import(exported);
      should.not.exist(proxy.credentials.xPrivKey);

      async.waterfall([

          function(next) {
            proxy.createWallet('wallet name', 'creator', 1, 1, {
              network: 'testnet'
            }, function(err) {
              should.not.exist(err);
              proxy.createAddress(function(err, address) {
                should.not.exist(err);
                should.exist(address.address);
                blockchainExplorerMock.setUtxo(address, 1, 1);
                var opts = {
                  amount: 1200000,
                  toAddress: 'n2TBMPzPECGUfcT2EByiTJ12TPZkhN2mN5',
                  message: 'hello 1-1',
                };
                proxy.sendTxProposal(opts, next);
              });
            });
          },
          function(txp, next) {
            should.exist(txp);
            proxy.signTxProposal(txp, function(err, txp) {
              should.exist(err);
              should.not.exist(txp);
              err.message.should.equal('You do not have the required keys to sign transactions');
              next(null, txp);
            });
          },
          function(txp, next) {
            proxy.getTxProposals({
              forAirGapped: true
            }, next);
          },
          function(bundle, next) {
            var signatures = airgapped.signTxProposalFromAirGapped(bundle.txps[0], bundle.encryptedPkr, bundle.m, bundle.n);
            next(null, signatures);
          },
          function(signatures, next) {
            proxy.getTxProposals({}, function(err, txps) {
              should.not.exist(err);
              var txp = txps[0];
              txp.signatures = signatures;
              async.each(txps, function(txp, cb) {
                proxy.signTxProposal(txp, function(err, txp) {
                  should.not.exist(err);
                  proxy.broadcastTxProposal(txp, function(err, txp) {
                    should.not.exist(err);
                    txp.status.should.equal('broadcasted');
                    should.exist(txp.txid);
                    cb();
                  });
                });
              }, function(err) {
                next(err);
              });
            });
          },
        ],
        function(err) {
          should.not.exist(err);
          done();
        }
      );
    });
    describe('Failure and tampering', function() {
      var airgapped, proxy, bundle;

      beforeEach(function(done) {
        airgapped = new Client();
        airgapped.seedFromRandom({
          network: 'testnet'
        });
        var exported = airgapped.export({
          noSign: true
        });

        proxy = helpers.newClient(app);
        proxy.import(exported);
        should.not.exist(proxy.credentials.xPrivKey);

        async.waterfall([

            function(next) {
              proxy.createWallet('wallet name', 'creator', 1, 1, {
                network: 'testnet'
              }, function(err) {
                should.not.exist(err);
                proxy.createAddress(function(err, address) {
                  should.not.exist(err);
                  should.exist(address.address);
                  blockchainExplorerMock.setUtxo(address, 1, 1);
                  var opts = {
                    amount: 1200000,
                    toAddress: 'n2TBMPzPECGUfcT2EByiTJ12TPZkhN2mN5',
                    message: 'hello 1-1',
                  };
                  proxy.sendTxProposal(opts, next);
                });
              });
            },
            function(txp, next) {
              proxy.getTxProposals({
                forAirGapped: true
              }, function(err, result) {
                should.not.exist(err);
                bundle = result;
                next();
              });
            },
          ],
          function(err) {
            should.not.exist(err);
            done();
          }
        );
      });
      it('should fail to sign from airgapped client when there is no extended private key', function(done) {
        delete airgapped.credentials.xPrivKey;
        (function() {
          airgapped.signTxProposalFromAirGapped(bundle.txps[0], bundle.encryptedPkr, bundle.m, bundle.n);
        }).should.throw('Missing private keys');
        done();
      });
      it('should fail gracefully when PKR cannot be decrypted in airgapped client', function(done) {
        bundle.encryptedPkr = 'dummy';
        (function() {
          airgapped.signTxProposalFromAirGapped(bundle.txps[0], bundle.encryptedPkr, bundle.m, bundle.n);
        }).should.throw('Could not decrypt public key ring');
        done();
      });
      it('should be able to detect invalid or tampered PKR when signing on airgapped client', function(done) {
        (function() {
          airgapped.signTxProposalFromAirGapped(bundle.txps[0], bundle.encryptedPkr, bundle.m, 2);
        }).should.throw('Invalid public key ring');
        done();
      });
      it('should be able to detect tampered proposal when signing on airgapped client', function(done) {
        bundle.txps[0].encryptedMessage = 'tampered message';
        (function() {
          airgapped.signTxProposalFromAirGapped(bundle.txps[0], bundle.encryptedPkr, bundle.m, bundle.n);
        }).should.throw('Fake transaction proposal');
        done();
      });
      it('should be able to detect tampered change address when signing on airgapped client', function(done) {
        bundle.txps[0].changeAddress.address = 'mqNkvNuhzZKeXYNRZ1bdj55smmW3acr6K7';
        (function() {
          airgapped.signTxProposalFromAirGapped(bundle.txps[0], bundle.encryptedPkr, bundle.m, bundle.n);
        }).should.throw('Fake transaction proposal');
        done();
      });
    });
  });

  describe('Legacy Copay Import', function() {
    it('Should get wallets from profile', function(done) {
      var t = ImportData.copayers[0];
      var c = helpers.newClient(app);
      var ids = c.getWalletIdsFromOldCopay(t.username, t.password, t.ls['profile::4872dd8b2ceaa54f922e8e6ba6a8eaa77b488721']);
      ids.should.deep.equal([
        '8f197244e661f4d0',
        '4d32f0737a05f072',
        'e2c2d72024979ded',
        '7065a73486c8cb5d'
      ]);
      done();
    });
    it('Should import a 1-1 wallet', function(done) {
      var t = ImportData.copayers[0];
      var c = helpers.newClient(app);
      c.createWalletFromOldCopay(t.username, t.password, t.ls['wallet::e2c2d72024979ded'], function(err) {
        should.not.exist(err);
        c.credentials.m.should.equal(1);
        c.credentials.n.should.equal(1);

        c.createAddress(function(err, x0) {
          // This is the first 'shared' address, created automatically
          // by old copay
          x0.address.should.equal('2N3w8sJUyAXCQirqNsTayWr7pWADFNdncmf');
          c.getStatus({}, function(err, status) {
            should.not.exist(err);
            status.wallet.status.should.equal('complete');
            c.credentials.walletId.should.equal('e2c2d72024979ded');
            c.credentials.walletPrivKey.should.equal('c3463113c6e1d0fc2f2bd520f7d9d62f8e1fdcdd96005254571c64902aeb1648');
            c.credentials.sharedEncryptingKey.should.equal('x3D/7QHa4PkKMbSXEvXwaw==');
            // TODO?
            // bal1.totalAmount.should.equal(18979980);
            done();
          });
        });
      });
    });

    it('Should to import the same wallet twice with different clients', function(done) {
      var t = ImportData.copayers[0];
      var c = helpers.newClient(app);
      c.createWalletFromOldCopay(t.username, t.password, t.ls['wallet::4d32f0737a05f072'], function(err) {
        should.not.exist(err);
        c.getStatus({}, function(err, status) {
          should.not.exist(err);
          status.wallet.status.should.equal('complete');
          c.credentials.walletId.should.equal('4d32f0737a05f072');
          var c2 = helpers.newClient(app);
          c2.createWalletFromOldCopay(t.username, t.password, t.ls['wallet::4d32f0737a05f072'], function(err) {
            should.not.exist(err);
            c2.getStatus({}, function(err, status) {
              should.not.exist(err);
              status.wallet.status.should.equal('complete');
              c2.credentials.walletId.should.equal('4d32f0737a05f072');
              done();
            });
          });
        });
      });
    });

    it('Should not fail when importing the same wallet twice, same copayer', function(done) {
      var t = ImportData.copayers[0];
      var c = helpers.newClient(app);
      c.createWalletFromOldCopay(t.username, t.password, t.ls['wallet::4d32f0737a05f072'], function(err) {
        should.not.exist(err);
        c.getStatus({}, function(err, status) {
          should.not.exist(err);
          status.wallet.status.should.equal('complete');
          c.credentials.walletId.should.equal('4d32f0737a05f072');
          c.createWalletFromOldCopay(t.username, t.password, t.ls['wallet::4d32f0737a05f072'], function(err) {
            should.not.exist(err);
            done();
          });
        });
      });
    });

    it('Should import and complete 2-2 wallet from 2 copayers, and create addresses', function(done) {
      var t = ImportData.copayers[0];
      var c = helpers.newClient(app);
      c.createWalletFromOldCopay(t.username, t.password, t.ls['wallet::4d32f0737a05f072'], function(err) {
        should.not.exist(err);
        c.getStatus({}, function(err, status) {
          should.not.exist(err);
          status.wallet.status.should.equal('complete');
          c.credentials.sharedEncryptingKey.should.equal('Ou2j4kq3z1w4yTr9YybVxg==');

          var t2 = ImportData.copayers[1];
          var c2 = helpers.newClient(app);
          c2.createWalletFromOldCopay(t2.username, t2.password, t2.ls['wallet::4d32f0737a05f072'], function(err) {
            should.not.exist(err);
            c2.credentials.sharedEncryptingKey.should.equal('Ou2j4kq3z1w4yTr9YybVxg==');

            // This should pull the non-temporary keys
            c2.getStatus({}, function(err, status) {
              should.not.exist(err);
              status.wallet.status.should.equal('complete');
              c2.createAddress(function(err, x0) {
                x0.address.should.be.equal('2Mv1DHpozzZ9fup2nZ1kmdRXoNnDJ8b1JF2');
                c.createAddress(function(err, x0) {
                  x0.address.should.be.equal('2N2dZ1HogpxHVKv3CD2R4WrhWRwqZtpDc2M');
                  done();
                });
              });
            });
          });
        });
      });
    });

    it('Should import and complete 2-3 wallet from 2 copayers, and create addresses', function(done) {
      var w = 'wallet::7065a73486c8cb5d';
      var key = 'fS4HhoRd25KJY4VpNpO1jg==';
      var t = ImportData.copayers[0];
      var c = helpers.newClient(app);
      c.createWalletFromOldCopay(t.username, t.password, t.ls[w], function(err) {
        should.not.exist(err);
        c.getStatus({}, function(err, status) {
          should.not.exist(err);
          status.wallet.status.should.equal('complete');
          c.credentials.sharedEncryptingKey.should.equal(key);

          var t2 = ImportData.copayers[1];
          var c2 = helpers.newClient(app);
          c2.createWalletFromOldCopay(t2.username, t2.password, t2.ls[w], function(err) {
            should.not.exist(err);
            c2.credentials.sharedEncryptingKey.should.equal(key);

            c2.getStatus({}, function(err, status) {
              should.not.exist(err);
              status.wallet.status.should.equal('complete');

              var t3 = ImportData.copayers[2];
              var c3 = helpers.newClient(app);
              c3.createWalletFromOldCopay(t3.username, t3.password, t3.ls[w], function(err) {
                should.not.exist(err);
                c3.credentials.sharedEncryptingKey.should.equal(key);

                // This should pull the non-temporary keys
                c3.getStatus({}, function(err, status) {
                  should.not.exist(err);
                  status.wallet.status.should.equal('complete');
                  done();
                });
              });
            });
          });
        });
      });
    });

    it('Should import a 2-3 wallet from 2 copayers, and recreate it, and then on the recreated other copayers should be able to access', function(done) {
      var w = 'wallet::7065a73486c8cb5d';
      var key = 'fS4HhoRd25KJY4VpNpO1jg==';
      var t = ImportData.copayers[0];
      var c = helpers.newClient(app);
      c.createWalletFromOldCopay(t.username, t.password, t.ls[w], function(err) {
        should.not.exist(err);
        var t2 = ImportData.copayers[1];
        var c2 = helpers.newClient(app);
        c2.createWalletFromOldCopay(t2.username, t2.password, t2.ls[w], function(err) {
          should.not.exist(err);

          // New BWS server...
          var storage = new Storage({
            db: helpers.newDb(),
          });
          var newApp;
          var expressApp = new ExpressApp();
          expressApp.start({
              storage: storage,
              blockchainExplorer: blockchainExplorerMock,
              disableLogs: true,
            },
            function() {
              newApp = expressApp.app;
            });
          var recoveryClient = helpers.newClient(newApp);
          recoveryClient.import(c.export());
          recoveryClient.recreateWallet(function(err) {
            should.not.exist(err);
            recoveryClient.getStatus({}, function(err, status) {
              should.not.exist(err);
              _.pluck(status.wallet.copayers, 'name').sort().should.deep.equal(['123', '234', '345']);
              var t2 = ImportData.copayers[1];
              var c2p = helpers.newClient(newApp);
              c2p.createWalletFromOldCopay(t2.username, t2.password, t2.ls[w], function(err) {
                should.not.exist(err);
                c2p.getStatus({}, function(err, status) {
                  should.not.exist(err);
                  _.pluck(status.wallet.copayers, 'name').sort().should.deep.equal(['123', '234', '345']);
                  done();
                });
              });
            });
          });
        });
      });
    });
  });

  describe('Private key encryption', function() {
    var password = 'jesuissatoshi';
    var c1, c2;
    var importedClient;

    beforeEach(function(done) {
      c1 = clients[1];
      clients[1].seedFromRandomWithMnemonic({
        network: 'testnet'
      });
      clients[1].createWallet('wallet name', 'creator', 1, 1, {
        network: 'testnet',
      }, function() {
        clients[1].setPrivateKeyEncryption(password);
        clients[1].lock();
        done();
      });
    });
    it('should not lock if not encrypted', function(done) {
      helpers.createAndJoinWallet(clients, 1, 1, function() {
        (function() {
          clients[0].lock();
        }).should.throw('encrypted');
        done();
      });
    });

    it('should return priv key is not encrypted', function(done) {
      helpers.createAndJoinWallet(clients, 1, 1, function() {
        clients[0].isPrivKeyEncrypted().should.equal(false);
        clients[0].hasPrivKeyEncrypted().should.equal(false);
        done();
      });
    });
    it('should return priv key is encrypted', function() {
      c1.isPrivKeyEncrypted().should.equal(true);
      c1.hasPrivKeyEncrypted().should.equal(true);
    });
    it('should prevent to reencrypt the priv key', function() {
      (function() {
        c1.setPrivateKeyEncryption('pepe');
      }).should.throw('Already');
    });
    it('should prevent to disable priv key encryption when locked', function() {
      (function() {
        c1.disablePrivateKeyEncryption();
      }).should.throw('locked');
      c1.isPrivKeyEncrypted().should.equal(true);
      c1.hasPrivKeyEncrypted().should.equal(true);
    });
    it('should allow to disable priv key encryption when unlocked', function() {
      c1.unlock(password);
      c1.disablePrivateKeyEncryption();
      c1.isPrivKeyEncrypted().should.equal(false);
      c1.hasPrivKeyEncrypted().should.equal(false);
    });

    it('should prevent to encrypt airgapped\'s proxy credentials', function() {
      var airgapped = new Client();
      airgapped.seedFromRandom({
        network: 'testnet'
      });
      var exported = airgapped.export({
        noSign: true
      });
      var proxy = helpers.newClient(app);
      proxy.import(exported);
      should.not.exist(proxy.credentials.xPrivKey);
      (function() {
        proxy.setPrivateKeyEncryption('pepe');
      }).should.throw('No private key');
    });
    it('should lock and delete unencrypted fields', function() {
      c1.unlock(password);
      var xpriv = c1.credentials.xPrivKey;
      var mnemonic = c1.getMnemonic();
      c1.isPrivKeyEncrypted().should.equal(false);
      c1.hasPrivKeyEncrypted().should.equal(true);
      c1.lock();
      c1.isPrivKeyEncrypted().should.equal(true);
      c1.hasPrivKeyEncrypted().should.equal(true);
      var str = JSON.stringify(c1);
      str.indexOf(xpriv).should.equal(-1);
      str.indexOf(mnemonic).should.equal(-1);
    });
    it('should unlock and restore encrypted fields', function() {
      c1.unlock(password);
      var xpriv = c1.credentials.xPrivKey;
      var mnemonic = c1.getMnemonic();
      c1.lock();
      var str = JSON.stringify(c1);
      str.indexOf(xpriv).should.equal(-1);
      str.indexOf(mnemonic).should.equal(-1);
      (function() {
        c1.getMnemonic();
      }).should.throw('encrypted');
      c1.unlock(password);
      c1.credentials.xPrivKey.should.equal(xpriv);
      c1.getMnemonic().should.equal(mnemonic);
    });

    it('should fail to unlock with wrong password', function() {
      (function() {
        c1.unlock('hola')
      }).should.throw('Could not unlock');
    });


    it('should export & import locked', function(done) {
      var walletId = c1.credentials.walletId;
      var walletName = c1.credentials.walletName;
      var copayerName = c1.credentials.copayerName;
      var exported = c1.export({});
      importedClient = helpers.newClient(app);
      importedClient.import(exported, {});
      importedClient.openWallet(function(err) {
        should.not.exist(err);
        importedClient.credentials.walletId.should.equal(walletId);
        importedClient.credentials.walletName.should.equal(walletName);
        importedClient.credentials.copayerName.should.equal(copayerName);
        importedClient.isPrivKeyEncrypted().should.equal(true);
        importedClient.hasPrivKeyEncrypted().should.equal(true);
        importedClient.unlock(password);
        importedClient.isPrivKeyEncrypted().should.equal(false);
        importedClient.hasPrivKeyEncrypted().should.equal(true);
        done();
      });
    });

    it('should not sign when locked', function(done) {
      c1.createAddress(function(err, x0) {
        should.not.exist(err);
        blockchainExplorerMock.setUtxo(x0, 1, 1);
        var opts = {
          amount: 10000000,
          toAddress: 'n2TBMPzPECGUfcT2EByiTJ12TPZkhN2mN5',
          message: 'hello 1-1',
        };
        c1.sendTxProposal(opts, function(err, txp) {
          should.not.exist(err);
          c1.signTxProposal(txp, function(err) {
            err.message.should.contain('encrypted');
            done();
          });
        });
      });
    });
    it('should sign when unlocked', function(done) {
      c1.createAddress(function(err, x0) {
        should.not.exist(err);
        blockchainExplorerMock.setUtxo(x0, 1, 1);
        var opts = {
          amount: 10000000,
          toAddress: 'n2TBMPzPECGUfcT2EByiTJ12TPZkhN2mN5',
          message: 'hello 1-1',
        };
        c1.sendTxProposal(opts, function(err, txp) {
          should.not.exist(err);
          c1.unlock(password);
          c1.signTxProposal(txp, function(err) {
            should.not.exist(err);
            c1.lock();
            c1.isPrivKeyEncrypted().should.equal(true);
            c1.hasPrivKeyEncrypted().should.equal(true);
            done();
          });
        });
      });
    });
  });

  describe('#addAccess', function() {
    describe('1-1 wallets', function() {
      var opts;

      beforeEach(function(done) {
        opts = {
          amount: 10000,
          toAddress: 'n2TBMPzPECGUfcT2EByiTJ12TPZkhN2mN5',
          message: 'hello',
        };

        helpers.createAndJoinWallet(clients, 1, 1, function() {
          clients[0].createAddress(function(err, x0) {
            should.not.exist(err);
            blockchainExplorerMock.setUtxo(x0, 10, 1);
            var c = clients[0].credentials;

            // Ggenerate a new priv key, not registered
            var k = new Bitcore.PrivateKey();
            c.requestPrivKey = k.toString();
            c.requestPubKey = k.toPublicKey().toString();
            done();
          });
        });
      });

      it('should deny access before registering it ', function(done) {
        clients[0].sendTxProposal(opts, function(err, x) {
          err.should.be.an.instanceOf(Errors.NOT_AUTHORIZED);
          done();
        });
      });

      it('should grant access with current keys', function(done) {
        clients[0].addAccess({}, function(err, x) {
          clients[0].sendTxProposal(opts, function(err, x) {
            should.not.exist(err);
            done();
          });
        });
      });

      it('should grant access with *new* keys then deny access with old keys', function(done) {
        clients[0].addAccess({
          generateNewKey: true
        }, function(err, x) {
          clients[0].sendTxProposal(opts, function(err, x) {
            err.should.be.an.instanceOf(Errors.NOT_AUTHORIZED);
            done();
          });
        });
      });

      it('should grant access with new keys', function(done) {
        clients[0].addAccess({
          generateNewKey: true
        }, function(err, x, key) {
          var k = new Bitcore.PrivateKey(key);
          var c = clients[0].credentials;
          c.requestPrivKey = k.toString();
          c.requestPubKey = k.toPublicKey().toString();
          clients[0].sendTxProposal(opts, function(err, x) {
            should.not.exist(err);
            done();
          });
        });
      });

      it('should verify tx proposals of added access', function(done) {
        clients[0].addAccess({}, function(err, x) {
          clients[0].sendTxProposal(opts, function(err, x) {
            should.not.exist(err);
            clients[0].getTxProposals({}, function(err, txps) {
              should.not.exist(err);
              done();
            });
          });
        });
      });


      it('should detect tampered tx proposals of added access (case 1)', function(done) {
        clients[0].addAccess({}, function(err, x) {
          clients[0].sendTxProposal(opts, function(err, x) {
            should.not.exist(err);
            helpers.tamperResponse(clients[0], 'get', '/v1/txproposals/', {}, function(txps) {
              txps[0].proposalSignature = '304402206e4a1db06e00068582d3be41cfc795dcf702451c132581e661e7241ef34ca19202203e17598b4764913309897d56446b51bc1dcd41a25d90fdb5f87a6b58fe3a6920';
            }, function() {
              clients[0].getTxProposals({}, function(err, txps) {
                err.should.be.an.instanceOf(Errors.SERVER_COMPROMISED);
                done();
              });
            });
          });
        });
      });

      it('should detect tampered tx proposals of added access (case 2)', function(done) {
        clients[0].addAccess({}, function(err, x) {
          clients[0].sendTxProposal(opts, function(err, x) {
            should.not.exist(err);
            helpers.tamperResponse(clients[0], 'get', '/v1/txproposals/', {}, function(txps) {
              txps[0].proposalSignaturePubKey = '02d368d7f03a57b2ad3ad9c2766739da83b85ab9c3718fb02ad36574f9391d6bf6';
            }, function() {
              clients[0].getTxProposals({}, function(err, txps) {
                err.should.be.an.instanceOf(Errors.SERVER_COMPROMISED);
                done();
              });
            });
          });
        });
      });


      it('should detect tampered tx proposals of added access (case 3)', function(done) {
        clients[0].addAccess({}, function(err, x) {
          clients[0].sendTxProposal(opts, function(err, x) {
            should.not.exist(err);
            helpers.tamperResponse(clients[0], 'get', '/v1/txproposals/', {}, function(txps) {
              txps[0].proposalSignaturePubKeySig = '304402201528748eafc5083fe67c84cbf0eb996eba9a65584a73d8c07ed6e0dc490c195802204f340488266c804cf1033f8b852efd1d4e05d862707c119002dc3fbe7a805c35';
            }, function() {
              clients[0].getTxProposals({}, function(err, txps) {
                err.should.be.an.instanceOf(Errors.SERVER_COMPROMISED);
                done();
              });
            });
          });
        });
      });
    });
  });

  describe('Sweep paper wallet', function() {
    it.skip('should decrypt bip38 encrypted private key', function(done) {
      this.timeout(60000);
      clients[0].decryptBIP38PrivateKey('6PfRh9ZnWtiHrGoPPSzXe6iafTXc6FSXDhSBuDvvDmGd1kpX2Gvy1CfTcA', 'passphrase', {}, function(err, result) {
        should.not.exist(err);
        result.should.equal('5KjBgBiadWGhjWmLN1v4kcEZqWSZFqzgv7cSUuZNJg4tD82c4xp');
        done();
      });
    });
    it.skip('should fail to decrypt bip38 encrypted private key with incorrect passphrase', function(done) {
      this.timeout(60000);
      clients[0].decryptBIP38PrivateKey('6PfRh9ZnWtiHrGoPPSzXe6iafTXc6FSXDhSBuDvvDmGd1kpX2Gvy1CfTcA', 'incorrect passphrase', {}, function(err, result) {
        should.exist(err);
        err.message.should.contain('passphrase');
        done();
      });
    });
    it('should get balance from single private key', function(done) {
      var address = {
        address: '1PuKMvRFfwbLXyEPXZzkGi111gMUCs6uE3',
        type: 'P2PKH',
      };
      helpers.createAndJoinWallet(clients, 1, 1, function() {
        blockchainExplorerMock.setUtxo(address, 123, 1);
        clients[0].getBalanceFromPrivateKey('5KjBgBiadWGhjWmLN1v4kcEZqWSZFqzgv7cSUuZNJg4tD82c4xp', function(err, balance) {
          should.not.exist(err);
          balance.should.equal(123 * 1e8);
          done();
        });
      });
    });
    it('should build tx for single private key', function(done) {
      var address = {
        address: '1PuKMvRFfwbLXyEPXZzkGi111gMUCs6uE3',
        type: 'P2PKH',
      };
      helpers.createAndJoinWallet(clients, 1, 1, function() {
        blockchainExplorerMock.setUtxo(address, 123, 1);
        clients[0].buildTxFromPrivateKey('5KjBgBiadWGhjWmLN1v4kcEZqWSZFqzgv7cSUuZNJg4tD82c4xp', '1GG3JQikGC7wxstyavUBDoCJ66bWLLENZC', {}, function(err, tx) {
          should.not.exist(err);
          should.exist(tx);
          tx.outputs.length.should.equal(1);
          var output = tx.outputs[0];
          output.satoshis.should.equal(123 * 1e8 - 10000);
          var script = new Bitcore.Script.buildPublicKeyHashOut(Bitcore.Address.fromString('1GG3JQikGC7wxstyavUBDoCJ66bWLLENZC'));
          output.script.toString('hex').should.equal(script.toString('hex'));
          done();
        });
      });
    });

    it('should handle tx serialization error when building tx', function(done) {
      var sandbox = sinon.sandbox.create();

      var se = sandbox.stub(Bitcore.Transaction.prototype, 'serialize', function() {
        throw new Error('this is an error');
      });

      var address = {
        address: '1PuKMvRFfwbLXyEPXZzkGi111gMUCs6uE3',
        type: 'P2PKH',
      };
      helpers.createAndJoinWallet(clients, 1, 1, function() {
        blockchainExplorerMock.setUtxo(address, 123, 1);
        clients[0].buildTxFromPrivateKey('5KjBgBiadWGhjWmLN1v4kcEZqWSZFqzgv7cSUuZNJg4tD82c4xp', '1GG3JQikGC7wxstyavUBDoCJ66bWLLENZC', {}, function(err, tx) {
          should.exist(err);
          should.not.exist(tx);
          err.should.be.an.instanceOf(Errors.COULD_NOT_BUILD_TRANSACTION);
          sandbox.restore();
          done();
        });
      });
    });

    it('should fail to build tx for single private key if insufficient funds', function(done) {
      var address = {
        address: '1PuKMvRFfwbLXyEPXZzkGi111gMUCs6uE3',
        type: 'P2PKH',
      };
      helpers.createAndJoinWallet(clients, 1, 1, function() {
        blockchainExplorerMock.setUtxo(address, 123 / 1e8, 1);
        clients[0].buildTxFromPrivateKey('5KjBgBiadWGhjWmLN1v4kcEZqWSZFqzgv7cSUuZNJg4tD82c4xp', '1GG3JQikGC7wxstyavUBDoCJ66bWLLENZC', {
          fee: 500
        }, function(err, tx) {
          should.exist(err);
          err.should.be.an.instanceOf(Errors.INSUFFICIENT_FUNDS);
          done();
        });
      });
    });
  });
  describe('#formatAmount', function() {
    it('should successfully format amount', function() {
      var cases = [{
        args: [1, 'bit'],
        expected: '0',
      }, {
        args: [1, 'btc'],
        expected: '0.00',
      }, {
        args: [0, 'bit'],
        expected: '0',
      }, {
        args: [12345678, 'bit'],
        expected: '123,457',
      }, {
        args: [12345678, 'btc'],
        expected: '0.123457',
      }, {
        args: [12345611, 'btc'],
        expected: '0.123456',
      }, {
        args: [1234, 'btc'],
        expected: '0.000012',
      }, {
        args: [1299, 'btc'],
        expected: '0.000013',
      }, {
        args: [1234567899999, 'btc'],
        expected: '12,345.679',
      }, {
        args: [12345678, 'bit', {
          thousandsSeparator: '.'
        }],
        expected: '123.457',
      }, {
        args: [12345678, 'btc', {
          decimalSeparator: ','
        }],
        expected: '0,123457',
      }, {
        args: [1234567899999, 'btc', {
          thousandsSeparator: ' ',
          decimalSeparator: ','
        }],
        expected: '12 345,679',
      }, ];

      _.each(cases, function(testCase) {
        Utils.formatAmount.apply(this, testCase.args).should.equal(testCase.expected);
      });
    });
  });

  describe('_initNotifications', function() {
    it('should handle NOT_FOUND error from _fetLatestNotifications', function(done) {
      var sandbox = sinon.sandbox.create();
      var clock = sandbox.useFakeTimers();

      var client = new Client();

      var _f = sandbox.stub(client, '_fetchLatestNotifications', function(interval, callback) {
        callback(new Errors.NOT_FOUND);
      });

      client._initNotifications({notificationIntervalSeconds: 1});
      should.exist(client.notificationsIntervalId);
      clock.tick(1000);
      should.not.exist(client.notificationsIntervalId);
      sandbox.restore();
      done();
    });

    it('should handle NOT_AUTHORIZED error from _fetLatestNotifications', function(done) {
      var sandbox = sinon.sandbox.create();
      var clock = sandbox.useFakeTimers();

      var client = new Client();

      var _f = sandbox.stub(client, '_fetchLatestNotifications', function(interval, callback) {
        callback(new Errors.NOT_AUTHORIZED);
      });

      client._initNotifications({notificationIntervalSeconds: 1});
      should.exist(client.notificationsIntervalId);
      clock.tick(1000);
      should.not.exist(client.notificationsIntervalId);
      sandbox.restore();
      done();
    });
  });

  describe('import', function(done) {
    it('should handle import with invalid JSON', function(done) {
      var importString = 'this is not valid JSON';
      var client = new Client();
      (function(){client.import(importString);}).should.throw(Errors.INVALID_BACKUP);
      done();
    });
  });

  describe('_import', function() {
    it('should handle not being able to add access', function(done) {
      var sandbox = sinon.sandbox.create();
      var client = new Client();
      client.credentials = {};

      var ow = sandbox.stub(client, 'openWallet', function(callback) {
        callback(new Error());
      });

      var ip = sandbox.stub(client, 'isPrivKeyExternal', function() {
        return false;
      });

      var aa = sandbox.stub(client, 'addAccess', function(options, callback) {
        callback(new Error());
      });

      client._import(function(err) {
        should.exist(err);
        err.should.be.an.instanceOf(Errors.WALLET_DOES_NOT_EXIST);
        sandbox.restore();
        done();
      });
    });
  });

  describe('importFromMnemonic', function() {
    it('should handle importing an invalid mnemonic', function(done) {
      var client = new Client();
      var mnemonicWords = 'this is an invalid mnemonic';
      client.importFromMnemonic(mnemonicWords, {}, function(err) {
        should.exist(err);
        err.should.be.an.instanceOf(Errors.INVALID_BACKUP);
        done();
      });
    });
  });

  describe('importFromExtendedPrivateKey', function() {
    it('should handle importing an invalid extended private key', function(done) {
      var client = new Client();
      var xPrivKey = 'this is an invalid key';
      client.importFromExtendedPrivateKey(xPrivKey, function(err) {
        should.exist(err);
        err.should.be.an.instanceOf(Errors.INVALID_BACKUP);
        done();
      });
    });
  });

  describe('importFromExtendedPublicKey', function() {
    it('should handle importing an invalid extended private key', function(done) {
      var client = new Client();
      var xPubKey = 'this is an invalid key';
      client.importFromExtendedPublicKey(xPubKey, {}, {}, {}, function(err) {
        should.exist(err);
        err.should.be.an.instanceOf(Errors.INVALID_BACKUP);
        done();
      });
    });
  });

  describe('_doRequest', function() {
    it('should handle connection error', function(done) {
      var sandbox = sinon.sandbox.create();
      var client = new Client();
      client.credentials = {};

      var re = sandbox.stub(client, 'request', function(args, callback) {
        callback(null, {}, {});
      });

      client._doRequest('method', 'url', {}, function(err, body, header) {
        should.exist(err);
        should.not.exist(body);
        should.not.exist(header);
        err.should.be.an.instanceOf(Errors.CONNECTION_ERROR);
        sandbox.restore();
        done();
      });
    });

    it('should handle ECONNRESET error', function(done) {
      var sandbox = sinon.sandbox.create();
      var client = new Client();
      client.credentials = {};

      var re = sandbox.stub(client, 'request', function(args, callback) {
        callback(null, {statusCode: 200}, '{"error":"read ECONNRESET"}');
      });

      client._doRequest('method', 'url', {}, function(err, body, header) {
        should.exist(err);
        should.not.exist(body);
        should.not.exist(header);
        err.should.be.an.instanceOf(Errors.ECONNRESET_ERROR);
        sandbox.restore();
        done();
      });
    });
  });

});<|MERGE_RESOLUTION|>--- conflicted
+++ resolved
@@ -1963,52 +1963,6 @@
 
             clients[1].broadcastTxProposal(yy, function(err, zz, memo) {
               should.not.exist(err);
-<<<<<<< HEAD
-              clients[1].getMainAddresses({}, function(err, walletAddresses) {
-                var args = http.lastCall.args[0];
-                var data = BitcorePayPro.Payment.decode(args.body);
-                var pay = new BitcorePayPro();
-                var p = pay.makePayment(data);
-                var refund_to = p.get('refund_to');
-                refund_to.length.should.equal(1);
-
-                refund_to = refund_to[0];
-
-                var amount = refund_to.get('amount')
-                amount.low.should.equal(404500);
-                amount.high.should.equal(0);
-                var s = refund_to.get('script');
-                s = new Bitcore.Script(s.buffer.slice(s.offset, s.limit));
-                var addr = new Bitcore.Address.fromScript(s, 'testnet');
-                addr.toString().should.equal(
-                  walletAddresses[walletAddresses.length - 1].address);
-                done();
-              });
-            });
-          });
-        });
-      });
-    });
-
-
-    it('Should fail if refund address is tampered', function(done) {
-      clients[0].getTxProposals({}, function(err, txps) {
-        should.not.exist(err);
-        clients[0].signTxProposal(txps[0], function(err, xx, paypro) {
-          should.not.exist(err);
-          clients[1].signTxProposal(xx, function(err, yy, paypro) {
-            should.not.exist(err);
-            yy.status.should.equal('accepted');
-            http.onCall(5).yields(null, TestData.payProAckBuf);
-
-            helpers.tamperResponse(clients[1], 'post', '/v1/addresses/', {}, function(address) {
-              address.address = '2N86pNEpREGpwZyHVC5vrNUCbF9nM1Geh4K';
-            }, function() {
-              clients[1].broadcastTxProposal(yy, function(err, zz, memo) {
-                err.should.be.an.instanceOf(Errors.SERVER_COMPROMISED);
-                done();
-              });
-=======
               var args = http.lastCall.args[0];
               var data = BitcorePayPro.Payment.decode(args.body);
               var pay = new BitcorePayPro();
@@ -2026,7 +1980,6 @@
               var addr = new Bitcore.Address.fromScript(s, 'testnet');
               addr.toString().should.equal(changeAddress);
               done();
->>>>>>> 430e85d2
             });
           });
         });
