--- conflicted
+++ resolved
@@ -1220,7 +1220,7 @@
           should.not.exist(err);
           x2.creatorName.should.equal('creator');
           x2.message.should.equal('hello');
-          x2.fee.should.equal(10000);
+          x2.fee.should.equal(3300);
           x2.outputs[0].toAddress.should.equal(toAddress);
           x2.outputs[0].amount.should.equal(10000);
           x2.outputs[0].message.should.equal('world');
@@ -1233,27 +1233,9 @@
           clients[0].doNotVerifyPayPro = doNotVerifyPayPro;
           clients[0].signTxProposal(x2, function(err, txp) {
             should.not.exist(err);
-<<<<<<< HEAD
             txp.status.should.equal('accepted');
             if (doBroadcast) {
               clients[0].broadcastTxProposal(txp, function(err, txp) {
-=======
-            clients[0].getTx(x.id, function(err, x2) {
-              should.not.exist(err);
-              x2.creatorName.should.equal('creator');
-              x2.message.should.equal('hello');
-              x2.fee.should.equal(3300);
-              x2.outputs[0].toAddress.should.equal('n2TBMPzPECGUfcT2EByiTJ12TPZkhN2mN5');
-              x2.outputs[0].amount.should.equal(10000);
-              x2.outputs[0].message.should.equal('world');
-              x2.outputs[1].toAddress.should.equal('n2TBMPzPECGUfcT2EByiTJ12TPZkhN2mN5');
-              x2.outputs[1].amount.should.equal(20000);
-              should.not.exist(x2.outputs[1].message);
-              x2.outputs[2].toAddress.should.equal('n2TBMPzPECGUfcT2EByiTJ12TPZkhN2mN5');
-              x2.outputs[2].amount.should.equal(30000);
-              should.not.exist(x2.outputs[2].message);
-              clients[0].signTxProposal(x2, function(err, txp) {
->>>>>>> da33b94c
                 should.not.exist(err);
                 txp.status.should.equal('broadcasted');
                 txp.txid.should.equal((new Bitcore.Transaction(blockchainExplorerMock.lastBroadcasted)).id);
