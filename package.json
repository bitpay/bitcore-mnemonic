--- conflicted
+++ resolved
@@ -61,11 +61,8 @@
     "should": "~2.1.1",
     "view-helpers": "latest",
     "socket.io": "~0.9.16",
-<<<<<<< HEAD
-    "moment": "~2.5.0"
-=======
+    "moment": "~2.5.0",
     "sinon": "~1.7.3"
->>>>>>> f43468fd
   },
   "devDependencies": {
     "grunt-contrib-watch": "latest",
