--- conflicted
+++ resolved
@@ -56,12 +56,8 @@
     "grunt-contrib-watch": "~0.5.3",
     "grunt-markdown": "~0.5.0",
     "grunt-mocha-test": "~0.8.2",
-<<<<<<< HEAD
     "grunt-shell": "~0.6.4",    
     "protobufjs": "=3.0.0",
-=======
-    "grunt-shell": "~0.6.4",
->>>>>>> 6fac0352
     "coveralls": "^2.10.0",
     "istanbul": "~0.2.6",
     "commander": "~2.2.0",
